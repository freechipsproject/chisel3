// See LICENSE for license details.

enablePlugins(SiteScaladocPlugin)

def scalacOptionsVersion(scalaVersion: String): Seq[String] = {
  Seq() ++ {
    // If we're building with Scala > 2.11, enable the compile option
    //  switch to support our anonymous Bundle definitions:
    //  https://github.com/scala/bug/issues/10047
    CrossVersion.partialVersion(scalaVersion) match {
      case Some((2, scalaMajor: Long)) if scalaMajor < 12 => Seq()
      case _ => Seq("-Xsource:2.11")
    }
  }
}

def javacOptionsVersion(scalaVersion: String): Seq[String] = {
  Seq() ++ {
    // Scala 2.12 requires Java 8. We continue to generate
    //  Java 7 compatible code for Scala 2.11
    //  for compatibility with old clients.
    CrossVersion.partialVersion(scalaVersion) match {
      case Some((2, scalaMajor: Long)) if scalaMajor < 12 =>
        Seq("-source", "1.7", "-target", "1.7")
      case _ =>
        Seq("-source", "1.8", "-target", "1.8")
    }
  }
}

val defaultVersions = Map("firrtl" -> "1.3-SNAPSHOT")

lazy val commonSettings = Seq (
  resolvers ++= Seq(
    Resolver.sonatypeRepo("snapshots"),
    Resolver.sonatypeRepo("releases")
  ),
  organization := "edu.berkeley.cs",
  version := "3.3-SNAPSHOT",
  autoAPIMappings := true,
  scalaVersion := "2.12.11",
  crossScalaVersions := Seq("2.12.11", "2.11.12"),
  scalacOptions := Seq("-deprecation", "-feature") ++ scalacOptionsVersion(scalaVersion.value),
  libraryDependencies += "org.scala-lang" % "scala-reflect" % scalaVersion.value,
  addCompilerPlugin("org.scalamacros" % "paradise" % "2.1.1" cross CrossVersion.full),
  (scalastyleConfig in Test) := (baseDirectory in root).value / "scalastyle-test-config.xml",
  // Use the root project's unmanaged base for all sub-projects.
  unmanagedBase := (unmanagedBase in root).value,
  // Since we want to examine the classpath to determine if a dependency on firrtl is required,
  //  this has to be a Task setting.
  //  Fortunately, allDependencies is a Task Setting, so we can modify that.
  allDependencies := {
    allDependencies.value ++ Seq("firrtl").collect {
      // If we have an unmanaged jar file on the classpath, assume we're to use that,
      case dep: String if !(unmanagedClasspath in Compile).value.toString.contains(s"$dep.jar") =>
        //  otherwise let sbt fetch the appropriate version.
        "edu.berkeley.cs" %% dep % sys.props.getOrElse(dep + "Version", defaultVersions(dep))
    }
  }
)

lazy val publishSettings = Seq (
  publishMavenStyle := true,
  publishArtifact in Test := false,
  pomIncludeRepository := { x => false },
  // Don't add 'scm' elements if we have a git.remoteRepo definition,
  //  but since we don't (with the removal of ghpages), add them in below.
  pomExtra := <url>http://chisel.eecs.berkeley.edu/</url>
    <licenses>
      <license>
        <name>BSD-style</name>
        <url>http://www.opensource.org/licenses/bsd-license.php</url>
        <distribution>repo</distribution>
      </license>
    </licenses>
    <scm>
      <url>https://github.com/freechipsproject/chisel3.git</url>
      <connection>scm:git:github.com/freechipsproject/chisel3.git</connection>
    </scm>
    <developers>
      <developer>
        <id>jackbackrack</id>
        <name>Jonathan Bachrach</name>
        <url>http://www.eecs.berkeley.edu/~jrb/</url>
      </developer>
    </developers>,

  publishTo := {
    val v = version.value
    val nexus = "https://oss.sonatype.org/"
    if (v.trim.endsWith("SNAPSHOT")) {
      Some("snapshots" at nexus + "content/repositories/snapshots")
    }
    else {
      Some("releases" at nexus + "service/local/staging/deploy/maven2")
    }
  }
)

lazy val chiselSettings = Seq (
  name := "chisel3",

// sbt 1.2.6 fails with `Symbol 'term org.junit' is missing from the classpath`
// when compiling tests under 2.11.12
// An explicit dependency on junit seems to alleviate this.
  libraryDependencies ++= Seq(
<<<<<<< HEAD
    "junit" % "junit" % "4.12" % "test",
    "org.scalatest" %% "scalatest" % "3.1.0" % "test",
    "org.scalatestplus" %% "scalacheck-1-14" % "3.1.0.1" % "test",
=======
    "junit" % "junit" % "4.13" % "test",
    "org.scalatest" %% "scalatest" % "3.0.8" % "test",
    "org.scalacheck" %% "scalacheck" % "1.14.3" % "test",
>>>>>>> 8dc1c8fe
    "com.github.scopt" %% "scopt" % "3.7.1"
  ),
  javacOptions ++= javacOptionsVersion(scalaVersion.value)
) ++ (
  // Tests from other projects may still run concurrently
  //  if we're not running with -DminimalResources.
  // Another option would be to experiment with:
  //  concurrentRestrictions in Global += Tags.limit(Tags.Test, 1),
  sys.props.contains("minimalResources") match {
    case true  => Seq( Test / parallelExecution := false )
    case false => Seq( fork := true,
                       Test / testForkedParallel := true )
  }
)

lazy val macros = (project in file("macros")).
  settings(name := "chisel3-macros").
  settings(commonSettings: _*).
  settings(publishSettings: _*)

lazy val core = (project in file("core")).
  settings(commonSettings: _*).
  settings(publishSettings: _*).
  settings(
    name := "chisel3-core",
    scalacOptions := scalacOptions.value ++ Seq(
      "-deprecation",
      "-explaintypes",
      "-feature",
      "-language:reflectiveCalls",
      "-unchecked",
      "-Xcheckinit",
      "-Xlint:infer-any"
//      "-Xlint:missing-interpolator"
    )
  ).
  dependsOn(macros)

// This will always be the root project, even if we are a sub-project.
lazy val root = RootProject(file("."))

lazy val chisel = (project in file(".")).
  enablePlugins(BuildInfoPlugin).
  enablePlugins(ScalaUnidocPlugin).
  settings(
    buildInfoPackage := name.value,
    buildInfoUsePackageAsPath := true,
    buildInfoKeys := Seq[BuildInfoKey](buildInfoPackage, version, scalaVersion, sbtVersion)
  ).
  settings(commonSettings: _*).
  settings(chiselSettings: _*).
  settings(publishSettings: _*).
  dependsOn(macros).
  dependsOn(core).
  aggregate(macros, core).
  settings(
    scalacOptions in Test ++= Seq("-language:reflectiveCalls"),
    scalacOptions in Compile in doc ++= Seq(
      "-diagrams",
      "-groups",
      "-skip-packages", "chisel3.internal",
      "-diagrams-max-classes", "25",
      "-doc-version", version.value,
      "-doc-title", name.value,
      "-doc-root-content", baseDirectory.value+"/root-doc.txt",
      "-sourcepath", (baseDirectory in ThisBuild).value.toString,
      "-doc-source-url",
      {
        val branch =
          if (version.value.endsWith("-SNAPSHOT")) {
            "master"
          } else {
            s"v${version.value}"
          }
        s"https://github.com/freechipsproject/chisel3/tree/$branch/€{FILE_PATH}.scala"
      }
    )
  )<|MERGE_RESOLUTION|>--- conflicted
+++ resolved
@@ -104,15 +104,9 @@
 // when compiling tests under 2.11.12
 // An explicit dependency on junit seems to alleviate this.
   libraryDependencies ++= Seq(
-<<<<<<< HEAD
-    "junit" % "junit" % "4.12" % "test",
+    "junit" % "junit" % "4.13" % "test",
     "org.scalatest" %% "scalatest" % "3.1.0" % "test",
     "org.scalatestplus" %% "scalacheck-1-14" % "3.1.0.1" % "test",
-=======
-    "junit" % "junit" % "4.13" % "test",
-    "org.scalatest" %% "scalatest" % "3.0.8" % "test",
-    "org.scalacheck" %% "scalacheck" % "1.14.3" % "test",
->>>>>>> 8dc1c8fe
     "com.github.scopt" %% "scopt" % "3.7.1"
   ),
   javacOptions ++= javacOptionsVersion(scalaVersion.value)
