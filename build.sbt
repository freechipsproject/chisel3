--- conflicted
+++ resolved
@@ -60,13 +60,8 @@
 
   libraryDependencies ++= Seq(
     "org.scalatest" %% "scalatest" % "3.1.2" % "test",
-<<<<<<< HEAD
-    "org.scalatestplus" %% "scalacheck-1-14" % "3.1.4.0" % "test",
-    "com.github.scopt" %% "scopt" % "3.7.1"
-=======
     "org.scalatestplus" %% "scalacheck-1-14" % "3.1.1.1" % "test",
     "com.github.scopt" %% "scopt" % "4.0.1"
->>>>>>> 992a0a69
   ),
 ) ++ (
   // Tests from other projects may still run concurrently
