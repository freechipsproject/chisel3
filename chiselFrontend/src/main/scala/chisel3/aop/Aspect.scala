--- conflicted
+++ resolved
@@ -8,12 +8,7 @@
 import firrtl.AnnotationSeq
 
 /** Represents an aspect of a Chisel module, by specifying
-<<<<<<< HEAD
-  *  what behavior should be done to instance, via the FIRRTL Annotation Mechanism
-=======
   * what behavior should be done to instance, via the FIRRTL Annotation Mechanism
-  * @param dutTag Needed to prevent type-erasure of the top-level module type
->>>>>>> 20b6306f
   * @tparam T Type of top-level module
   */
 abstract class Aspect[T <: RawModule] extends Annotation with Unserializable with NoTargetAnnotation {
