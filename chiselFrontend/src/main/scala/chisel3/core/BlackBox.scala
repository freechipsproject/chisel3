// See LICENSE for license details.

package chisel3.core

import chisel3.internal.Builder.pushCommand
import chisel3.internal.firrtl._
import chisel3.internal.throwException
<<<<<<< HEAD
import chisel3.internal.sourceinfo.SourceInfo
=======
import chisel3.internal.sourceinfo.{SourceInfo, UnlocatableSourceInfo}
// TODO: remove this once we have CompileOptions threaded through the macro system.
import chisel3.core.ExplicitCompileOptions.NotStrict
>>>>>>> bb12fe7f

/** Parameters for BlackBoxes */
sealed abstract class Param
case class IntParam(value: BigInt) extends Param
case class DoubleParam(value: Double) extends Param
case class StringParam(value: String) extends Param
/** Unquoted String */
case class RawParam(value: String) extends Param

abstract class BaseBlackBox extends BaseModule

/** Defines a black box, which is a module that can be referenced from within
  * Chisel, but is not defined in the emitted Verilog. Useful for connecting
  * to RTL modules defined outside Chisel.
  *
  * A variant of BlackBox, this has a more consistent naming scheme in allowing
  * multiple top-level IO and does not drop the top prefix.
  *
  * @example
  * Some design require a differential input clock to clock the all design.
  * With the xilinx FPGA for example, a Verilog template named IBUFDS must be
  * integrated to use differential input:
  * {{{
  *  IBUFDS #(.DIFF_TERM("TRUE"),
  *           .IOSTANDARD("DEFAULT")) ibufds (
  *   .IB(ibufds_IB),
  *   .I(ibufds_I),
  *   .O(ibufds_O)
  *  );
  * }}}
  *
  * To instantiate it, a BlackBox can be used like following:
  * {{{
  * import chisel3._
  * import chisel3.experimental._
  *
  * // Example with Xilinx differential buffer IBUFDS
  * class IBUFDS extends ExtModule(Map("DIFF_TERM" -> "TRUE", // Verilog parameters
  *                                    "IOSTANDARD" -> "DEFAULT"
  *                      )) {
  *   val O = IO(Output(Clock()))
  *   val I = IO(Input(Clock()))
  *   val IB = IO(Input(Clock()))
  * }
  * }}}
  * @note The parameters API is experimental and may change
  */
abstract class ExtModule(val params: Map[String, Param] = Map.empty[String, Param]) extends BaseBlackBox {
  private[core] override def generateComponent(): Component = {
    require(!_closed, "Can't generate module more than once")
    _closed = true

    val names = nameIds(classOf[ExtModule])

    // Name ports based on reflection
    for (port <- getModulePorts) {
      require(names.contains(port), s"Unable to name port $port in $this")
      port.setRef(ModuleIO(this, _namespace.name(names(port))))
    }

    // All suggestions are in, force names to every node.
    // While BlackBoxes are not supposed to have an implementation, we still need to call
    // _onModuleClose on all nodes (for example, Aggregates use it for recursive naming).
    for (id <- getIds) {
      id.forceName(default="_T", _namespace)
      id._onModuleClose
    }

    val firrtlPorts = for (port <- getModulePorts) yield {
      // Port definitions need to know input or output at top-level.
      // By FIRRTL semantics, 'flipped' becomes an Input
      val direction = if(Data.isFirrtlFlipped(port)) Direction.Input else Direction.Output
      Port(port, direction)
    }

    val component = DefBlackBox(this, name, firrtlPorts, params)
    _component = Some(component)
    component
  }

  private[core] def initializeInParent() {
    implicit val sourceInfo = UnlocatableSourceInfo

    for (x <- getModulePorts) {
      pushCommand(DefInvalid(sourceInfo, x.ref))
    }
  }
}

/** Defines a black box, which is a module that can be referenced from within
  * Chisel, but is not defined in the emitted Verilog. Useful for connecting
  * to RTL modules defined outside Chisel.
  *
  * @example
  * Some design require a differential input clock to clock the all design.
  * With the xilinx FPGA for example, a Verilog template named IBUFDS must be
  * integrated to use differential input:
  * {{{
  *  IBUFDS #(.DIFF_TERM("TRUE"),
  *           .IOSTANDARD("DEFAULT")) ibufds (
  *   .IB(ibufds_IB),
  *   .I(ibufds_I),
  *   .O(ibufds_O)
  *  );
  * }}}
  *
  * To instantiate it, a BlackBox can be used like following:
  * {{{
  * import chisel3._
  * import chisel3.experimental._
  *
  * // Example with Xilinx differential buffer IBUFDS
  * class IBUFDS extends BlackBox(Map("DIFF_TERM" -> "TRUE", // Verilog parameters
  *                                   "IOSTANDARD" -> "DEFAULT"
  *                      )) {
  *   val io = IO(new Bundle {
  *     val O = Output(Clock()) // IO names will be the same
  *     val I = Input(Clock())  // (without 'io_' in prefix)
  *     val IB = Input(Clock()) //
  *   })
  * }
  * }}}
  * @note The parameters API is experimental and may change
  */
<<<<<<< HEAD
abstract class BlackBox(val params: Map[String, Param] = Map.empty[String, Param])(implicit compileOptions: CompileOptions) extends Module {
=======
abstract class BlackBox(val params: Map[String, Param] = Map.empty[String, Param]) extends BaseBlackBox {
  def io: Record
  
  // Allow access to bindings from the compatibility package
  protected def _ioPortBound() = portsContains(io)

  private[core] override def generateComponent(): Component = {
    _autoWrapPorts()  // pre-IO(...) compatibility hack
>>>>>>> bb12fe7f

    // Restrict IO to just io, clock, and reset
    require(io != null, "BlackBox must have io")
    require(portsContains(io), "BlackBox must have io wrapped in IO(...)")
    require(portsSize == 1, "BlackBox must only have io as IO")

    require(!_closed, "Can't generate module more than once")
    _closed = true

    val namedPorts = io.elements.toSeq
    // setRef is not called on the actual io.
    // There is a risk of user improperly attempting to connect directly with io
    // Long term solution will be to define BlackBox IO differently as part of
    //   it not descending from the (current) Module
    for ((name, port) <- namedPorts) {
      port.setRef(ModuleIO(this, _namespace.name(name)))
    }

    // We need to call forceName and onModuleClose on all of the sub-elements
    // of the io bundle, but NOT on the io bundle itself.
    // Doing so would cause the wrong names to be assigned, since their parent
    // is now the module itself instead of the io bundle.
    for (id <- getIds; if id ne io) {
      id.forceName(default="_T", _namespace)
      id._onModuleClose
    }

    val firrtlPorts = for ((_, port) <- namedPorts) yield {
      // Port definitions need to know input or output at top-level.
      // By FIRRTL semantics, 'flipped' becomes an Input
      val direction = if(Data.isFirrtlFlipped(port)) Direction.Input else Direction.Output
      Port(port, direction)
    }

    val component = DefBlackBox(this, name, firrtlPorts, params)
    _component = Some(component)
    component
  }

  private[core] def initializeInParent() { 
    for ((_, port) <- io.elements) {
      pushCommand(DefInvalid(UnlocatableSourceInfo, port.ref))
    }
  }
}<|MERGE_RESOLUTION|>--- conflicted
+++ resolved
@@ -5,13 +5,7 @@
 import chisel3.internal.Builder.pushCommand
 import chisel3.internal.firrtl._
 import chisel3.internal.throwException
-<<<<<<< HEAD
-import chisel3.internal.sourceinfo.SourceInfo
-=======
 import chisel3.internal.sourceinfo.{SourceInfo, UnlocatableSourceInfo}
-// TODO: remove this once we have CompileOptions threaded through the macro system.
-import chisel3.core.ExplicitCompileOptions.NotStrict
->>>>>>> bb12fe7f
 
 /** Parameters for BlackBoxes */
 sealed abstract class Param
@@ -136,10 +130,7 @@
   * }}}
   * @note The parameters API is experimental and may change
   */
-<<<<<<< HEAD
-abstract class BlackBox(val params: Map[String, Param] = Map.empty[String, Param])(implicit compileOptions: CompileOptions) extends Module {
-=======
-abstract class BlackBox(val params: Map[String, Param] = Map.empty[String, Param]) extends BaseBlackBox {
+abstract class BlackBox(val params: Map[String, Param] = Map.empty[String, Param])(implicit compileOptions: CompileOptions) extends BaseBlackBox {
   def io: Record
   
   // Allow access to bindings from the compatibility package
@@ -147,7 +138,6 @@
 
   private[core] override def generateComponent(): Component = {
     _autoWrapPorts()  // pre-IO(...) compatibility hack
->>>>>>> bb12fe7f
 
     // Restrict IO to just io, clock, and reset
     require(io != null, "BlackBox must have io")
