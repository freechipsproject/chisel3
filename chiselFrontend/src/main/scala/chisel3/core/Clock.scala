--- conflicted
+++ resolved
@@ -12,16 +12,10 @@
 }
 
 // TODO: Document this.
-<<<<<<< HEAD
-sealed class Clock extends Element {
-=======
 sealed class Clock(private[chisel3] val width: Width = Width(1)) extends Element {
   override def toString: String = s"Clock$bindingToString"
 
->>>>>>> ab68f5d7
   def cloneType: this.type = Clock().asInstanceOf[this.type]
-
-  private[chisel3] override val width: Width = Width(1)
 
   private[core] def typeEquivalent(that: Data): Boolean =
     this.getClass == that.getClass
