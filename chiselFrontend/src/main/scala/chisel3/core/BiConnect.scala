// See LICENSE for license details.

package chisel3.core

import chisel3.internal.ChiselException
import chisel3.internal.Builder.pushCommand
import chisel3.internal.firrtl.{Connect, DefInvalid}
import scala.language.experimental.macros
import chisel3.internal.sourceinfo._

/**
* BiConnect.connect executes a bidirectional connection element-wise.
*
* Note that the arguments are left and right (not source and sink) so the
* intent is for the operation to be commutative.
*
* The connect operation will recurse down the left Data (with the right Data).
* An exception will be thrown if a movement through the left cannot be matched
* in the right (or if the right side has extra fields).
*
* See elemConnect for details on how the root connections are issued.
*
*/

object BiConnect {
  // scalastyle:off method.name public.methods.have.type
  // These are all the possible exceptions that can be thrown.
  case class BiConnectException(message: String) extends ChiselException(message)
  // These are from element-level connection
  def BothDriversException =
    BiConnectException(": Both Left and Right are drivers")
  def NeitherDriverException =
    BiConnectException(": Neither Left nor Right is a driver")
  def UnknownDriverException =
    BiConnectException(": Locally unclear whether Left or Right (both internal)")
  def UnknownRelationException =
    BiConnectException(": Left or Right unavailable to current module.")
  // These are when recursing down aggregate types
  def MismatchedVecException =
    BiConnectException(": Left and Right are different length Vecs.")
  def MissingLeftFieldException(field: String) =
    BiConnectException(s".$field: Left Record missing field ($field).")
  def MissingRightFieldException(field: String) =
    BiConnectException(s": Right Record missing field ($field).")
  def MismatchedException(left: String, right: String) =
    BiConnectException(s": Left ($left) and Right ($right) have different types.")
  def AttachAlreadyBulkConnectedException(sourceInfo: SourceInfo) =
    BiConnectException(sourceInfo.makeMessage(": Analog previously bulk connected at " + _))
  def DontCareCantBeSink =
    BiConnectException(": DontCare cannot be a connection sink (LHS)")
  // scalastyle:on method.name public.methods.have.type

  /** This function is what recursively tries to connect a left and right together
  *
  * There is some cleverness in the use of internal try-catch to catch exceptions
  * during the recursive decent and then rethrow them with extra information added.
  * This gives the user a 'path' to where in the connections things went wrong.
  */
<<<<<<< HEAD
  def connect(sourceInfo: SourceInfo, connectCompileOptions: CompileOptions, left: Data, right: Data, context_mod: RawModule): Unit = {
=======
  def connect(sourceInfo: SourceInfo, connectCompileOptions: CompileOptions, left: Data, right: Data, context_mod: UserModule): Unit = { // scalastyle:ignore line.size.limit cyclomatic.complexity method.length
>>>>>>> d5457865
    (left, right) match {
      // Handle element case (root case)
      case (left_a: Analog, right_a: Analog) =>
        try {
          analogAttach(sourceInfo, left_a, right_a, context_mod)
        } catch {
          // If attach fails, convert to BiConnectException
          case attach.AttachException(message) => throw BiConnectException(message)
        }
      case (left_e: Element, right_e: Element) => {
        elemConnect(sourceInfo, connectCompileOptions, left_e, right_e, context_mod)
        // TODO(twigg): Verify the element-level classes are connectable
      }
      // Handle Vec case
      case (left_v: Vec[Data@unchecked], right_v: Vec[Data@unchecked]) => {
        if (left_v.length != right_v.length) {
          throw MismatchedVecException
        }
        for (idx <- 0 until left_v.length) {
          try {
            implicit val compileOptions = connectCompileOptions
            connect(sourceInfo, connectCompileOptions, left_v(idx), right_v(idx), context_mod)
          } catch {
            case BiConnectException(message) => throw BiConnectException(s"($idx)$message")
          }
        }
      }
      // Handle Vec connected to DontCare
      case (left_v: Vec[Data@unchecked], DontCare) => {
        for (idx <- 0 until left_v.length) {
          try {
            implicit val compileOptions = connectCompileOptions
            connect(sourceInfo, connectCompileOptions, left_v(idx), right, context_mod)
          } catch {
            case BiConnectException(message) => throw BiConnectException(s"($idx)$message")
          }
        }
      }
      // Handle DontCare connected to Vec
      case (DontCare, right_v: Vec[Data@unchecked]) => {
        for (idx <- 0 until right_v.length) {
          try {
            implicit val compileOptions = connectCompileOptions
            connect(sourceInfo, connectCompileOptions, left, right_v(idx), context_mod)
          } catch {
            case BiConnectException(message) => throw BiConnectException(s"($idx)$message")
          }
        }
      }
      // Handle Records defined in Chisel._ code (change to NotStrict)
      case (left_r: Record, right_r: Record) => (left_r.compileOptions, right_r.compileOptions) match {
        case (ExplicitCompileOptions.NotStrict, _) =>
          left_r.bulkConnect(right_r)(sourceInfo, ExplicitCompileOptions.NotStrict)
        case (_, ExplicitCompileOptions.NotStrict) =>
          left_r.bulkConnect(right_r)(sourceInfo, ExplicitCompileOptions.NotStrict)
        case _ => recordConnect(sourceInfo, connectCompileOptions, left_r, right_r, context_mod)
      }

      // Handle Records connected to DontCare (change to NotStrict)
      case (left_r: Record, DontCare) =>
        left_r.compileOptions match {
          case ExplicitCompileOptions.NotStrict =>
            left.bulkConnect(right)(sourceInfo, ExplicitCompileOptions.NotStrict)
          case _ =>
            // For each field in left, descend with right
            for ((field, left_sub) <- left_r.elements) {
              try {
                connect(sourceInfo, connectCompileOptions, left_sub, right, context_mod)
              } catch {
                case BiConnectException(message) => throw BiConnectException(s".$field$message")
              }
            }
        }
      case (DontCare, right_r: Record) =>
        right_r.compileOptions match {
          case ExplicitCompileOptions.NotStrict =>
            left.bulkConnect(right)(sourceInfo, ExplicitCompileOptions.NotStrict)
          case _ =>
            // For each field in left, descend with right
            for ((field, right_sub) <- right_r.elements) {
              try {
                connect(sourceInfo, connectCompileOptions, left, right_sub, context_mod)
              } catch {
                case BiConnectException(message) => throw BiConnectException(s".$field$message")
              }
            }
        }

      // Left and right are different subtypes of Data so fail
      case (left, right) => throw MismatchedException(left.toString, right.toString)
    }
  }

  // Do connection of two Records
  def recordConnect(sourceInfo: SourceInfo,
                    connectCompileOptions: CompileOptions,
                    left_r: Record,
                    right_r: Record,
                    context_mod: RawModule): Unit = {
    // Verify right has no extra fields that left doesn't have
    for((field, right_sub) <- right_r.elements) {
      if(!left_r.elements.isDefinedAt(field)) {
        if (connectCompileOptions.connectFieldsMustMatch) {
          throw MissingLeftFieldException(field)
        }
      }
    }
    // For each field in left, descend with right
    for((field, left_sub) <- left_r.elements) {
      try {
        right_r.elements.get(field) match {
          case Some(right_sub) => connect(sourceInfo, connectCompileOptions, left_sub, right_sub, context_mod)
          case None => {
            if (connectCompileOptions.connectFieldsMustMatch) {
              throw MissingRightFieldException(field)
            }
          }
        }
      } catch {
        case BiConnectException(message) => throw BiConnectException(s".$field$message")
      }
    }
  }


  // These functions (finally) issue the connection operation
  // Issue with right as sink, left as source
  private def issueConnectL2R(left: Element, right: Element)(implicit sourceInfo: SourceInfo): Unit = {
    // Source and sink are ambiguous in the case of a Bi/Bulk Connect (<>).
    // If either is a DontCareBinding, just issue a DefInvalid for the other,
    //  otherwise, issue a Connect.
    (left.topBinding, right.topBinding) match {
      case (lb: DontCareBinding, _) => pushCommand(DefInvalid(sourceInfo, right.lref))
      case (_, rb: DontCareBinding) => pushCommand(DefInvalid(sourceInfo, left.lref))
      case (_, _) => pushCommand(Connect(sourceInfo, right.lref, left.ref))
    }
  }
  // Issue with left as sink, right as source
  private def issueConnectR2L(left: Element, right: Element)(implicit sourceInfo: SourceInfo): Unit = {
    // Source and sink are ambiguous in the case of a Bi/Bulk Connect (<>).
    // If either is a DontCareBinding, just issue a DefInvalid for the other,
    //  otherwise, issue a Connect.
    (left.topBinding, right.topBinding) match {
      case (lb: DontCareBinding, _) => pushCommand(DefInvalid(sourceInfo, right.lref))
      case (_, rb: DontCareBinding) => pushCommand(DefInvalid(sourceInfo, left.lref))
      case (_, _) => pushCommand(Connect(sourceInfo, left.lref, right.ref))
    }
  }

  // This function checks if element-level connection operation allowed.
  // Then it either issues it or throws the appropriate exception.
<<<<<<< HEAD
  def elemConnect(implicit sourceInfo: SourceInfo, connectCompileOptions: CompileOptions, left: Element, right: Element, context_mod: RawModule): Unit = {
=======
  def elemConnect(implicit sourceInfo: SourceInfo, connectCompileOptions: CompileOptions, left: Element, right: Element, context_mod: UserModule): Unit = { // scalastyle:ignore line.size.limit cyclomatic.complexity method.length
>>>>>>> d5457865
    import BindingDirection.{Internal, Input, Output} // Using extensively so import these
    // If left or right have no location, assume in context module
    // This can occur if one of them is a literal, unbound will error previously
    val left_mod: BaseModule  = left.topBinding.location.getOrElse(context_mod)
    val right_mod: BaseModule = right.topBinding.location.getOrElse(context_mod)

    val left_direction = BindingDirection.from(left.topBinding, left.direction)
    val right_direction = BindingDirection.from(right.topBinding, right.direction)

    // CASE: Context is same module as left node and right node is in a child module
    if( (left_mod == context_mod) &&
        (right_mod._parent.map(_ == context_mod).getOrElse(false)) ) {
      // Thus, right node better be a port node and thus have a direction hint
      ((left_direction, right_direction): @unchecked) match {
        //    CURRENT MOD   CHILD MOD
        case (Input,        Input)  => issueConnectL2R(left, right)
        case (Internal,     Input)  => issueConnectL2R(left, right)

        case (Output,       Output) => issueConnectR2L(left, right)
        case (Internal,     Output) => issueConnectR2L(left, right)

        case (Input,        Output) => throw BothDriversException
        case (Output,       Input)  => throw NeitherDriverException
        case (_,            Internal) => throw UnknownRelationException
      }
    }

    // CASE: Context is same module as right node and left node is in child module
    else if( (right_mod == context_mod) &&
             (left_mod._parent.map(_ == context_mod).getOrElse(false)) ) {
      // Thus, left node better be a port node and thus have a direction hint
      ((left_direction, right_direction): @unchecked) match {
        //    CHILD MOD     CURRENT MOD
        case (Input,        Input)  => issueConnectR2L(left, right)
        case (Input,        Internal)         => issueConnectR2L(left, right)

        case (Output,       Output) => issueConnectL2R(left, right)
        case (Output,       Internal)         => issueConnectL2R(left, right)

        case (Input,        Output) => throw NeitherDriverException
        case (Output,       Input)  => throw BothDriversException
        case (Internal,     _)      => throw UnknownRelationException
      }
    }

    // CASE: Context is same module that both left node and right node are in
    else if( (context_mod == left_mod) && (context_mod == right_mod) ) {
      ((left_direction, right_direction): @unchecked) match {
        //    CURRENT MOD   CURRENT MOD
        case (Input,        Output) => issueConnectL2R(left, right)
        case (Input,        Internal) => issueConnectL2R(left, right)
        case (Internal,     Output) => issueConnectL2R(left, right)

        case (Output,       Input)  => issueConnectR2L(left, right)
        case (Output,       Internal) => issueConnectR2L(left, right)
        case (Internal,     Input)  => issueConnectR2L(left, right)

        case (Input,        Input)  => throw BothDriversException
        case (Output,       Output) => throw BothDriversException
        case (Internal,     Internal) => {
          if (connectCompileOptions.dontAssumeDirectionality) {
            throw UnknownDriverException
          } else {
            issueConnectR2L(left, right)
          }
        }
      }
    }

    // CASE: Context is the parent module of both the module containing left node
    //                                        and the module containing right node
    //   Note: This includes case when left and right in same module but in parent
    else if( (left_mod._parent.map(_ == context_mod).getOrElse(false)) &&
             (right_mod._parent.map(_ == context_mod).getOrElse(false))
    ) {
      // Thus both nodes must be ports and have a direction hint
      ((left_direction, right_direction): @unchecked) match {
        //    CHILD MOD     CHILD MOD
        case (Input,        Output) => issueConnectR2L(left, right)
        case (Output,       Input)  => issueConnectL2R(left, right)

        case (Input,        Input)  => throw NeitherDriverException
        case (Output,       Output) => throw BothDriversException
        case (_, Internal)          =>
          if (connectCompileOptions.dontAssumeDirectionality) {
            throw UnknownRelationException
          } else {
            issueConnectR2L(left, right)
          }
        case (Internal, _)          =>
          if (connectCompileOptions.dontAssumeDirectionality) {
            throw UnknownRelationException
          } else {
            issueConnectR2L(left, right)
          }
      }
    }

    // Not quite sure where left and right are compared to current module
    // so just error out
    else throw UnknownRelationException
  }

  // This function checks if analog element-level attaching is allowed
  // Then it either issues it or throws the appropriate exception.
  def analogAttach(implicit sourceInfo: SourceInfo, left: Analog, right: Analog, contextModule: RawModule): Unit = {
    // Error if left or right is BICONNECTED in the current module already
    for (elt <- left :: right :: Nil) {
      elt.biConnectLocs.get(contextModule) match {
        case Some(sl) => throw AttachAlreadyBulkConnectedException(sl)
        case None => // Do nothing
      }
    }

    // Do the attachment
    attach.impl(Seq(left, right), contextModule)
    // Mark bulk connected
    left.biConnectLocs(contextModule) = sourceInfo
    right.biConnectLocs(contextModule) = sourceInfo
  }
}<|MERGE_RESOLUTION|>--- conflicted
+++ resolved
@@ -56,11 +56,7 @@
   * during the recursive decent and then rethrow them with extra information added.
   * This gives the user a 'path' to where in the connections things went wrong.
   */
-<<<<<<< HEAD
-  def connect(sourceInfo: SourceInfo, connectCompileOptions: CompileOptions, left: Data, right: Data, context_mod: RawModule): Unit = {
-=======
-  def connect(sourceInfo: SourceInfo, connectCompileOptions: CompileOptions, left: Data, right: Data, context_mod: UserModule): Unit = { // scalastyle:ignore line.size.limit cyclomatic.complexity method.length
->>>>>>> d5457865
+  def connect(sourceInfo: SourceInfo, connectCompileOptions: CompileOptions, left: Data, right: Data, context_mod: RawModule): Unit = { // scalastyle:ignore line.size.limit cyclomatic.complexity method.length
     (left, right) match {
       // Handle element case (root case)
       case (left_a: Analog, right_a: Analog) =>
@@ -212,11 +208,7 @@
 
   // This function checks if element-level connection operation allowed.
   // Then it either issues it or throws the appropriate exception.
-<<<<<<< HEAD
-  def elemConnect(implicit sourceInfo: SourceInfo, connectCompileOptions: CompileOptions, left: Element, right: Element, context_mod: RawModule): Unit = {
-=======
-  def elemConnect(implicit sourceInfo: SourceInfo, connectCompileOptions: CompileOptions, left: Element, right: Element, context_mod: UserModule): Unit = { // scalastyle:ignore line.size.limit cyclomatic.complexity method.length
->>>>>>> d5457865
+  def elemConnect(implicit sourceInfo: SourceInfo, connectCompileOptions: CompileOptions, left: Element, right: Element, context_mod: RawModule): Unit = { // scalastyle:ignore line.size.limit cyclomatic.complexity method.length
     import BindingDirection.{Internal, Input, Output} // Using extensively so import these
     // If left or right have no location, assume in context module
     // This can occur if one of them is a literal, unbound will error previously
