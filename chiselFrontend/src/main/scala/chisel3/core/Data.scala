// See LICENSE for license details.

package chisel3.core

import scala.language.experimental.macros

import chisel3.internal._
import chisel3.internal.Builder.{pushCommand, pushOp}
import chisel3.internal.firrtl._
import chisel3.internal.sourceinfo._

/** User-specified directions.
  */
sealed abstract class UserDirection
object UserDirection {
  /** Default user direction, also meaning 'not-flipped'
    */
  case object Unspecified extends UserDirection
  /** Node and its children are forced as output
    */
  case object Output extends UserDirection
  /** Node and ites children are forced as inputs
    */
  case object Input extends UserDirection
  /** Mainly for containers, children are flipped.
    */
  case object Flip extends UserDirection

  def flip(dir: UserDirection) = dir match {
    case Unspecified => Flip
    case Flip => Unspecified
    case Output => Input
    case Input => Output
  }

  /** Returns the effective UserDirection of this node given the parent's effective UserDirection
    * and the user-specified UserDirection of this node.
    */
  def fromParent(parentDirection: UserDirection, thisDirection: UserDirection) =
    (parentDirection, thisDirection) match {
      case (UserDirection.Output, _) => UserDirection.Output
      case (UserDirection.Input, _) => UserDirection.Input
      case (UserDirection.Unspecified, thisDirection) => thisDirection
      case (UserDirection.Flip, thisDirection) => UserDirection.flip(thisDirection)
    }
}

/** Resolved directions for both leaf and container nodes, only visible after
  * a node is bound (since higher-level specifications like Input and Output
  * can override directions).
  */
sealed abstract class ActualDirection

object ActualDirection {
  /** Undirectioned, struct-like
    */
  case object Unspecified extends ActualDirection
  /** Output element, or container with all outputs (even if forced)
    */
  case object Output extends ActualDirection
  /** Input element, or container with all inputs (even if forced)
    */
  case object Input extends ActualDirection

  sealed abstract class BidirectionalDirection
  case object Default extends BidirectionalDirection
  case object Flipped extends BidirectionalDirection

  case class Bidirectional(dir: BidirectionalDirection) extends ActualDirection
}

@deprecated("debug doesn't do anything in Chisel3 as no pruning happens in the frontend", "chisel3")
object debug {  // scalastyle:ignore object.name
  def apply (arg: Data): Data = arg
}

/** Experimental hardware construction reflection API
  */
object DataMirror {
  def widthOf(target: Data): Width = target.width
  def userDirectionOf(target: Data): UserDirection = target.userDirection
  def directionOf(target: Data): ActualDirection = {
    requireIsHardware(target, "node requested directionality on")
    target.direction
  }
  // TODO: really not a reflection-style API, but a workaround for dir in the compatibility package
  def isSynthesizable(target: Data) = target.hasBinding
}

/** Creates a clone of the super-type of the input elements. Super-type is defined as:
  * - for Bits type of the same class: the cloned type of the largest width
  * - Bools are treated as UInts
  * - For other types of the same class are are the same: clone of any of the elements
  * - Otherwise: fail
  */
//scalastyle:off cyclomatic.complexity
private[core] object cloneSupertype {
  def apply[T <: Data](elts: Seq[T], createdType: String)(implicit sourceInfo: SourceInfo,
                                                          compileOptions: CompileOptions): T = {
    require(!elts.isEmpty, s"can't create $createdType with no inputs")

    if (elts forall {_.isInstanceOf[Bits]}) {
      val model: T = elts reduce { (elt1: T, elt2: T) => ((elt1, elt2) match {
        case (elt1: Bool, elt2: Bool) => elt1
        case (elt1: Bool, elt2: UInt) => elt2  // TODO: what happens with zero width UInts?
        case (elt1: UInt, elt2: Bool) => elt1  // TODO: what happens with zero width UInts?
        case (elt1: UInt, elt2: UInt) =>
          // TODO: perhaps redefine Widths to allow >= op?
          if (elt1.width == (elt1.width max elt2.width)) elt1 else elt2
        case (elt1: SInt, elt2: SInt) => if (elt1.width == (elt1.width max elt2.width)) elt1 else elt2
        case (elt1: FixedPoint, elt2: FixedPoint) => {
          (elt1.binaryPoint, elt2.binaryPoint, elt1.width, elt2.width) match {
            case (KnownBinaryPoint(bp1), KnownBinaryPoint(bp2), KnownWidth(w1), KnownWidth(w2)) =>
              val maxBinaryPoint = bp1 max bp2
              val maxIntegerWidth = (w1 - bp1) max (w2 - bp2)
              FixedPoint((maxIntegerWidth + maxBinaryPoint).W, (maxBinaryPoint).BP)
            case (KnownBinaryPoint(bp1), KnownBinaryPoint(bp2), _, _) =>
              FixedPoint(Width(), (bp1 max bp2).BP)
            case _ => FixedPoint()
          }
        }
        case (elt1, elt2) =>
          throw new AssertionError(
            s"can't create $createdType with heterogeneous Bits types ${elt1.getClass} and ${elt2.getClass}")
      }).asInstanceOf[T] }
      model.chiselCloneType
    }
    else {
      for (elt <- elts.tail) {
        require(elt.getClass == elts.head.getClass,
          s"can't create $createdType with heterogeneous types ${elts.head.getClass} and ${elt.getClass}")
        require(elt typeEquivalent elts.head,
          s"can't create $createdType with non-equivalent types ${elts.head} and ${elt}")
      }
      elts.head.chiselCloneType
    }
  }
}

/**
* Input, Output, and Flipped are used to define the directions of Module IOs.
*
* Note that they currently clone their source argument, including its bindings.
*
* Thus, an error will be thrown if these are used on bound Data
*/
object Input {
  def apply[T<:Data](source: T): T = {
    val out = source.cloneType
    out.userDirection = UserDirection.Input
    out
  }
}
object Output {
  def apply[T<:Data](source: T): T = {
    val out = source.cloneType
    out.userDirection = UserDirection.Output
    out
  }
}
object Flipped {
  def apply[T<:Data](source: T): T = {
    val out = source.cloneType
    out.userDirection = UserDirection.flip(source.userDirection)
    out
  }
}

/** This forms the root of the type system for wire data types. The data value
  * must be representable as some number (need not be known at Chisel compile
  * time) of bits, and must have methods to pack / unpack structured data to /
  * from bits.
  */
abstract class Data extends HasId {
  // This is a bad API that punches through object boundaries.
  @deprecated("pending removal once all instances replaced", "chisel3")
  private[chisel3] def flatten: IndexedSeq[Element] = {
    this match {
      case elt: Aggregate => elt.getElements.toIndexedSeq flatMap {_.flatten}
      case elt: Element => IndexedSeq(elt)
      case elt => throwException(s"Cannot flatten type ${elt.getClass}")
    }
  }

  // User-specified direction, local at this node only.
  // Note that the actual direction of this node can differ from child and parent userDirection.
  private var _userDirection: UserDirection = UserDirection.Unspecified
  private[chisel3] def userDirection: UserDirection = _userDirection
  private[core] def userDirection_=(direction: UserDirection) = {
    if (_userDirection != UserDirection.Unspecified) {
      this match {
        // Anything flies in compatibility mode
        case t: Record if !t.compileOptions.dontAssumeDirectionality =>
        case _ => throw Binding.RebindingException(s"Attempted reassignment of user direction to $this")
      }
    }
    _userDirection = direction
  }

  /** This overwrites a relative UserDirection with an explicit one, and is used to implement
    * the compatibility layer where, at the elements, Flip is Input and unspecified is Output.
    * DO NOT USE OUTSIDE THIS PURPOSE. THIS OPERATION IS DANGEROUS!
    */
  private[core] def _assignCompatibilityExplicitDirection: Unit = {
    _userDirection match {
      case UserDirection.Unspecified => _userDirection = UserDirection.Output
      case UserDirection.Flip => _userDirection = UserDirection.Input
      case UserDirection.Input | UserDirection.Output => // nothing to do
    }
  }

  // Binding stores information about this node's position in the hardware graph.
  // This information is supplemental (more than is necessary to generate FIRRTL) and is used to
  // perform checks in Chisel, where more informative error messages are possible.
  private var _binding: Option[Binding] = None
  private[core] def hasBinding = _binding.isDefined
  // Only valid after node is bound (synthesizable), crashes otherwise
  private[core] def binding = _binding.get
  protected def binding_=(target: Binding) {
    if (_binding.isDefined) {
      throw Binding.RebindingException(s"Attempted reassignment of binding to $this")
    }
    _binding = Some(target)
  }

  private[core] def topBinding: TopBinding = {
    binding match {
      case ChildBinding(parent) => parent.topBinding
      case topBinding: TopBinding => topBinding
    }
  }

  /** Binds this node to the hardware graph.
    * parentDirection is the direction of the parent node, or Unspecified (default) if the target
    * node is the top-level.
    * binding and direction are valid after this call completes.
    */
  private[chisel3] def bind(target: Binding, parentDirection: UserDirection = UserDirection.Unspecified)

  // Both _direction and _resolvedUserDirection are saved versions of computed variables (for
  // efficiency, avoid expensive recomputation of frequent operations).
  // Both are only valid after binding is set.

  // Direction of this node, accounting for parents (force Input / Output) and children.
  private var _direction: Option[ActualDirection] = None

  private[chisel3] def direction: ActualDirection = _direction.get
  private[core] def direction_=(actualDirection: ActualDirection) {
    if (_direction.isDefined) {
      throw Binding.RebindingException(s"Attempted reassignment of resolved direction to $this")
    }
    _direction = Some(actualDirection)
  }

  // Return ALL elements at root of this type.
  // Contasts with flatten, which returns just Bits
  // TODO: refactor away this, this is outside the scope of Data
  private[chisel3] def allElements: Seq[Element]

  private[core] def badConnect(that: Data)(implicit sourceInfo: SourceInfo): Unit =
    throwException(s"cannot connect ${this} and ${that}")
  private[chisel3] def connect(that: Data)(implicit sourceInfo: SourceInfo, connectCompileOptions: CompileOptions): Unit = {
<<<<<<< HEAD
    if (this == DontCare) {
      Builder.error("DontCare cannot be a connection sink (LHS)")
    } else if (connectCompileOptions.checkSynthesizable) {
      Binding.checkSynthesizable(this, s"'this' ($this)")
      // Handle Invalidate API
      if (connectCompileOptions.explicitInvalidate && that == DontCare) {
        // Not a real connection. Emit firrtl "... is invalid"
        pushCommand(DefInvalid(sourceInfo, this.ref))
      } else {
        Binding.checkSynthesizable(that, s"'that' ($that)")
        try {
          MonoConnect.connect(sourceInfo, connectCompileOptions, this, that, Builder.forcedUserModule)
        } catch {
          case MonoConnect.MonoConnectException(message) =>
            throwException(
              s"Connection between sink ($this) and source ($that) failed @$message"
            )
        }
=======
    if (connectCompileOptions.checkSynthesizable) {
      requireIsHardware(this, "data to be connected")
      requireIsHardware(that, "data to be connected")
      try {
        MonoConnect.connect(sourceInfo, connectCompileOptions, this, that, Builder.forcedUserModule)
      } catch {
        case MonoConnect.MonoConnectException(message) =>
          throwException(
            s"Connection between sink ($this) and source ($that) failed @$message"
          )
>>>>>>> 794812fc
      }
    } else if (connectCompileOptions.explicitInvalidate && that == DontCare) {
      // Not a real connection. Emit firrtl "... is invalid"
      pushCommand(DefInvalid(sourceInfo, this.ref))
    } else {
      this legacyConnect that
    }
  }
  private[chisel3] def bulkConnect(that: Data)(implicit sourceInfo: SourceInfo, connectCompileOptions: CompileOptions): Unit = {
<<<<<<< HEAD
    if (this == DontCare) {
      Builder.error("DontCare cannot be a connection sink (LHS)")
    } else if (connectCompileOptions.checkSynthesizable) {
      Binding.checkSynthesizable(this, s"'this' ($this)")
      // Handle Invalidate API
      if (connectCompileOptions.explicitInvalidate && that == DontCare) {
        // Not a real connection. Emit firrtl "... is invalid"
        pushCommand(DefInvalid(sourceInfo, this.ref))
      } else {
        Binding.checkSynthesizable(that, s"'that' ($that)")
        try {
          BiConnect.connect(sourceInfo, connectCompileOptions, this, that, Builder.forcedUserModule)
        } catch {
          case BiConnect.BiConnectException(message) =>
            throwException(
              s"Connection between left ($this) and source ($that) failed @$message"
            )
        }
=======
    if (connectCompileOptions.checkSynthesizable) {
      requireIsHardware(this, s"data to be bulk-connected")
      requireIsHardware(that, s"data to be bulk-connected")
      try {
        BiConnect.connect(sourceInfo, connectCompileOptions, this, that, Builder.forcedUserModule)
      } catch {
        case BiConnect.BiConnectException(message) =>
          throwException(
            s"Connection between left ($this) and source ($that) failed @$message"
          )
>>>>>>> 794812fc
      }
    } else if (connectCompileOptions.explicitInvalidate && that == DontCare) {
      // Not a real connection. Emit firrtl "... is invalid"
      pushCommand(DefInvalid(sourceInfo, this.ref))
    } else {
      this legacyConnect that
    }
  }

  /** Whether this Data has the same model ("data type") as that Data.
    * Data subtypes should overload this with checks against their own type.
    */
  private[core] def typeEquivalent(that: Data): Boolean

  private[chisel3] def lref: Node = Node(this)
  private[chisel3] def ref: Arg = if (isLit) litArg.get else lref
  private[chisel3] def width: Width
  private[core] def legacyConnect(that: Data)(implicit sourceInfo: SourceInfo): Unit

  /** cloneType must be defined for any Chisel object extending Data.
    * It is responsible for constructing a basic copy of the object being cloned.
    * If cloneType needs to recursively clone elements of an object, it should call
    * the cloneType methods on those elements.
    * @return a copy of the object.
    */
  def cloneType: this.type

  /** chiselCloneType is called at the top-level of a clone chain.
    * It calls the client's cloneType() method to construct a basic copy of the object being cloned,
    * then performs any fixups required to reconstruct the appropriate core state of the cloned object.
    * @return a copy of the object with appropriate core state.
    */
  def chiselCloneType: this.type = {
    val clone = this.cloneType  // get a fresh object, without bindings
    // Only the top-level direction needs to be fixed up, cloneType should do the rest
    clone.userDirection = userDirection
    clone
  }
  final def := (that: Data)(implicit sourceInfo: SourceInfo, connectionCompileOptions: CompileOptions): Unit = this.connect(that)(sourceInfo, connectionCompileOptions)
  final def <> (that: Data)(implicit sourceInfo: SourceInfo, connectionCompileOptions: CompileOptions): Unit = this.bulkConnect(that)(sourceInfo, connectionCompileOptions)
  def litArg(): Option[LitArg] = None
  def litValue(): BigInt = litArg.get.num
  def isLit(): Boolean = litArg.isDefined

  /** Returns the width, in bits, if currently known.
    * @throws java.util.NoSuchElementException if the width is not known. */
  final def getWidth: Int = width.get
  /** Returns whether the width is currently known. */
  final def isWidthKnown: Boolean = width.known
  /** Returns Some(width) if the width is known, else None. */
  final def widthOption: Option[Int] = if (isWidthKnown) Some(getWidth) else None

  /** Packs the value of this object as plain Bits.
    *
    * This performs the inverse operation of fromBits(Bits).
    */
  @deprecated("Best alternative, .asUInt()", "chisel3")
  def toBits(implicit compileOptions: CompileOptions): UInt = do_asUInt(DeprecatedSourceInfo, compileOptions)

  /** Does a reinterpret cast of the bits in this node into the format that provides.
    * Returns a new Wire of that type. Does not modify existing nodes.
    *
    * x.asTypeOf(that) performs the inverse operation of x = that.toBits.
    *
    * @note bit widths are NOT checked, may pad or drop bits from input
    * @note that should have known widths
    */
  def asTypeOf[T <: Data](that: T): T = macro SourceInfoTransform.thatArg

  def do_asTypeOf[T <: Data](that: T)(implicit sourceInfo: SourceInfo, compileOptions: CompileOptions): T = {
    val thatCloned = Wire(that.chiselCloneType)
    thatCloned.connectFromBits(this.asUInt())
    thatCloned
  }

  /** Assigns this node from Bits type. Internal implementation for asTypeOf.
    */
  private[core] def connectFromBits(that: Bits)(implicit sourceInfo: SourceInfo,
      compileOptions: CompileOptions): Unit

  /** Reinterpret cast to UInt.
    *
    * @note value not guaranteed to be preserved: for example, a SInt of width
    * 3 and value -1 (0b111) would become an UInt with value 7
    * @note Aggregates are recursively packed with the first element appearing
    * in the least-significant bits of the result.
    */
  final def asUInt(): UInt = macro SourceInfoTransform.noArg

  def do_asUInt(implicit sourceInfo: SourceInfo, compileOptions: CompileOptions): UInt

  /** Default pretty printing */
  def toPrintable: Printable
}

object Wire {
  // No source info since Scala macros don't yet support named / default arguments.
  def apply[T <: Data](dummy: Int = 0, init: T)(implicit compileOptions: CompileOptions): T = {
    val model = (init.litArg match {
      // For e.g. Wire(init=0.U(k.W)), fix the Reg's width to k
      case Some(lit) if lit.forcedWidth => init.chiselCloneType
      case _ => init match {
        case init: Bits => init.cloneTypeWidth(Width())
        case init => init.chiselCloneType
      }
    }).asInstanceOf[T]
    apply(model, init)
  }

  // No source info since Scala macros don't yet support named / default arguments.
  def apply[T <: Data](t: T, init: T)(implicit compileOptions: CompileOptions): T = {
    implicit val noSourceInfo = UnlocatableSourceInfo
    val x = apply(t)
    requireIsHardware(init, "wire initializer")
    x := init
    x
  }

  def apply[T <: Data](t: T)(implicit sourceInfo: SourceInfo, compileOptions: CompileOptions): T = {
    val x = t.chiselCloneType

    // Bind each element of x to being a Wire
    x.bind(WireBinding(Builder.forcedUserModule))

    pushCommand(DefWire(sourceInfo, x))
    if (!compileOptions.explicitInvalidate) {
      pushCommand(DefInvalid(sourceInfo, x.ref))
    }
    x
  }
<<<<<<< HEAD
}

object Clock {
  def apply(): Clock = new Clock
  def apply(dir: Direction)(implicit compileOptions: CompileOptions): Clock = {
    val result = apply()
    dir match {
      case Direction.Input => Input(result)
      case Direction.Output => Output(result)
      case Direction.Unspecified => result
    }
  }
}

// TODO: Document this.
sealed class Clock extends Element(Width(1)) {
  def cloneType: this.type = Clock().asInstanceOf[this.type]
  private[chisel3] def toType = "Clock"

  private[core] def typeEquivalent(that: Data): Boolean =
    this.getClass == that.getClass

  override def connect (that: Data)(implicit sourceInfo: SourceInfo, connectCompileOptions: CompileOptions): Unit = that match {
    case _: Clock => super.connect(that)(sourceInfo, connectCompileOptions)
    case _ => super.badConnect(that)(sourceInfo)
  }

  /** Not really supported */
  def toPrintable: Printable = PString("CLOCK")

  override def do_asUInt(implicit sourceInfo: SourceInfo, connectCompileOptions: CompileOptions): UInt = pushOp(DefPrim(sourceInfo, UInt(this.width), AsUIntOp, ref))
  private[core] override def connectFromBits(that: Bits)(implicit sourceInfo: SourceInfo,
      compileOptions: CompileOptions): Unit = {
    this := that
  }
}

/** RHS (source) for Invalidate API.
  * Causes connection logic to emit a DefInvalid when connected to an output port (or wire).
  */
object DontCare extends Data {
  override private[chisel3] def flatten : IndexedSeq[Element] = IndexedSeq.empty[Element]
  def cloneType = DontCare
  private[chisel3] def toType = "DontCare"
  private[chisel3] def allElements: Seq[Element] = Seq.empty[Element]
  private[core] def legacyConnect(that: Data)(implicit sourceInfo: SourceInfo): Unit = {
    Builder.error("DontCare cannot be a connection sink (LHS)")
  }
  private[core] def cloneTypeWidth(width: Width): this.type = cloneType
  /** Not really supported */
  def toPrintable: Printable = PString("DONTCARE")
  private[core] def width = UnknownWidth()
  private[core] def connectFromBits(that: chisel3.core.Bits)(implicit sourceInfo:  SourceInfo, compileOptions: CompileOptions): Unit = {
    Builder.error("DontCare cannot be a connection sink (LHS)")
  }

  def do_asUInt(implicit sourceInfo: chisel3.internal.sourceinfo.SourceInfo, compileOptions: CompileOptions): chisel3.core.UInt = {
    Builder.error("DontCare does not have a UInt representation")
    0.U
  }

  private[core] def typeEquivalent(that: chisel3.core.Data): Boolean = true
=======
>>>>>>> 794812fc
}<|MERGE_RESOLUTION|>--- conflicted
+++ resolved
@@ -260,17 +260,16 @@
   private[core] def badConnect(that: Data)(implicit sourceInfo: SourceInfo): Unit =
     throwException(s"cannot connect ${this} and ${that}")
   private[chisel3] def connect(that: Data)(implicit sourceInfo: SourceInfo, connectCompileOptions: CompileOptions): Unit = {
-<<<<<<< HEAD
     if (this == DontCare) {
       Builder.error("DontCare cannot be a connection sink (LHS)")
     } else if (connectCompileOptions.checkSynthesizable) {
-      Binding.checkSynthesizable(this, s"'this' ($this)")
+      requireIsHardware(this, "data to be connected")
       // Handle Invalidate API
       if (connectCompileOptions.explicitInvalidate && that == DontCare) {
         // Not a real connection. Emit firrtl "... is invalid"
         pushCommand(DefInvalid(sourceInfo, this.ref))
       } else {
-        Binding.checkSynthesizable(that, s"'that' ($that)")
+        requireIsHardware(that, "data to be connected")
         try {
           MonoConnect.connect(sourceInfo, connectCompileOptions, this, that, Builder.forcedUserModule)
         } catch {
@@ -279,18 +278,6 @@
               s"Connection between sink ($this) and source ($that) failed @$message"
             )
         }
-=======
-    if (connectCompileOptions.checkSynthesizable) {
-      requireIsHardware(this, "data to be connected")
-      requireIsHardware(that, "data to be connected")
-      try {
-        MonoConnect.connect(sourceInfo, connectCompileOptions, this, that, Builder.forcedUserModule)
-      } catch {
-        case MonoConnect.MonoConnectException(message) =>
-          throwException(
-            s"Connection between sink ($this) and source ($that) failed @$message"
-          )
->>>>>>> 794812fc
       }
     } else if (connectCompileOptions.explicitInvalidate && that == DontCare) {
       // Not a real connection. Emit firrtl "... is invalid"
@@ -300,17 +287,16 @@
     }
   }
   private[chisel3] def bulkConnect(that: Data)(implicit sourceInfo: SourceInfo, connectCompileOptions: CompileOptions): Unit = {
-<<<<<<< HEAD
     if (this == DontCare) {
       Builder.error("DontCare cannot be a connection sink (LHS)")
     } else if (connectCompileOptions.checkSynthesizable) {
-      Binding.checkSynthesizable(this, s"'this' ($this)")
+      requireIsHardware(this, s"data to be bulk-connected")
       // Handle Invalidate API
       if (connectCompileOptions.explicitInvalidate && that == DontCare) {
         // Not a real connection. Emit firrtl "... is invalid"
         pushCommand(DefInvalid(sourceInfo, this.ref))
       } else {
-        Binding.checkSynthesizable(that, s"'that' ($that)")
+        requireIsHardware(that, s"data to be bulk-connected")
         try {
           BiConnect.connect(sourceInfo, connectCompileOptions, this, that, Builder.forcedUserModule)
         } catch {
@@ -319,18 +305,6 @@
               s"Connection between left ($this) and source ($that) failed @$message"
             )
         }
-=======
-    if (connectCompileOptions.checkSynthesizable) {
-      requireIsHardware(this, s"data to be bulk-connected")
-      requireIsHardware(that, s"data to be bulk-connected")
-      try {
-        BiConnect.connect(sourceInfo, connectCompileOptions, this, that, Builder.forcedUserModule)
-      } catch {
-        case BiConnect.BiConnectException(message) =>
-          throwException(
-            s"Connection between left ($this) and source ($that) failed @$message"
-          )
->>>>>>> 794812fc
       }
     } else if (connectCompileOptions.explicitInvalidate && that == DontCare) {
       // Not a real connection. Emit firrtl "... is invalid"
@@ -461,42 +435,6 @@
     }
     x
   }
-<<<<<<< HEAD
-}
-
-object Clock {
-  def apply(): Clock = new Clock
-  def apply(dir: Direction)(implicit compileOptions: CompileOptions): Clock = {
-    val result = apply()
-    dir match {
-      case Direction.Input => Input(result)
-      case Direction.Output => Output(result)
-      case Direction.Unspecified => result
-    }
-  }
-}
-
-// TODO: Document this.
-sealed class Clock extends Element(Width(1)) {
-  def cloneType: this.type = Clock().asInstanceOf[this.type]
-  private[chisel3] def toType = "Clock"
-
-  private[core] def typeEquivalent(that: Data): Boolean =
-    this.getClass == that.getClass
-
-  override def connect (that: Data)(implicit sourceInfo: SourceInfo, connectCompileOptions: CompileOptions): Unit = that match {
-    case _: Clock => super.connect(that)(sourceInfo, connectCompileOptions)
-    case _ => super.badConnect(that)(sourceInfo)
-  }
-
-  /** Not really supported */
-  def toPrintable: Printable = PString("CLOCK")
-
-  override def do_asUInt(implicit sourceInfo: SourceInfo, connectCompileOptions: CompileOptions): UInt = pushOp(DefPrim(sourceInfo, UInt(this.width), AsUIntOp, ref))
-  private[core] override def connectFromBits(that: Bits)(implicit sourceInfo: SourceInfo,
-      compileOptions: CompileOptions): Unit = {
-    this := that
-  }
 }
 
 /** RHS (source) for Invalidate API.
@@ -524,6 +462,4 @@
   }
 
   private[core] def typeEquivalent(that: chisel3.core.Data): Boolean = true
-=======
->>>>>>> 794812fc
 }