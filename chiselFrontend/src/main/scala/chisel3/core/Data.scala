--- conflicted
+++ resolved
@@ -392,17 +392,9 @@
     Binding.bind(x, WireBinder(Builder.forcedModule), "Error: t")
 
     pushCommand(DefWire(sourceInfo, x))
-<<<<<<< HEAD
-    if (!compileOptions.explicitInvalidate)
+    if (!compileOptions.explicitInvalidate) {
       pushCommand(DefInvalid(sourceInfo, x.ref))
-    if (init != null) {
-      Binding.checkSynthesizable(init, s"'init' ($init)")
-      x := init
-    }
-=======
-    pushCommand(DefInvalid(sourceInfo, x.ref))
-
->>>>>>> e769e5a2
+    }
     x
   }
 }
@@ -436,14 +428,17 @@
   def toPrintable: Printable = PString("CLOCK")
 
   override def do_asUInt(implicit sourceInfo: SourceInfo): UInt = pushOp(DefPrim(sourceInfo, UInt(this.width), AsUIntOp, ref))
-<<<<<<< HEAD
+  private[core] override def connectFromBits(that: Bits)(implicit sourceInfo: SourceInfo,
+      compileOptions: CompileOptions): Unit = {
+    this := that
+  }
 }
 
 /** RHS (source) for Invalidate API.
   * Causes connection logic to emit a DefInvalid when connected to an output port (or wire).
   */
 object DontCare extends Data {
-  def flatten : IndexedSeq[Bits] = IndexedSeq.empty[Bits]
+  override private[chisel3] def flatten : IndexedSeq[Element] = IndexedSeq.empty[Element]
   def cloneType = DontCare
   private[chisel3] def toType = "DontCare"
   private[chisel3] def allElements: Seq[Element] = Seq.empty[Element]
@@ -454,10 +449,14 @@
   /** Not really supported */
   def toPrintable: Printable = PString("DONTCARE")
   private[core] def width = UnknownWidth()
-=======
-  private[core] override def connectFromBits(that: Bits)(implicit sourceInfo: SourceInfo,
-      compileOptions: CompileOptions): Unit = {
-    this := that
-  }
->>>>>>> e769e5a2
+  private[core] def connectFromBits(that: chisel3.core.Bits)(implicit sourceInfo:  SourceInfo, compileOptions: CompileOptions): Unit = {
+    Builder.error("DontCare cannot be a connection sink (LHS)")
+  }
+
+  def do_asUInt(implicit sourceInfo: chisel3.internal.sourceinfo.SourceInfo): chisel3.core.UInt = {
+    Builder.error("DontCare does not have a UInt representation")
+    0.U
+  }
+
+  private[core] def typeEquivalent(that: chisel3.core.Data): Boolean = true
 }