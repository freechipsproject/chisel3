// See LICENSE for license details.

package chisel3.core

import scala.language.experimental.macros

import chisel3.internal._
import chisel3.internal.Builder.{pushCommand, pushOp}
import chisel3.internal.firrtl._
import chisel3.internal.sourceinfo._

/** User-specified directions.
  */
sealed abstract class SpecifiedDirection
object SpecifiedDirection {
  /** Default user direction, also meaning 'not-flipped'
    */
  case object Unspecified extends SpecifiedDirection
  /** Node and its children are forced as output
    */
  case object Output extends SpecifiedDirection
  /** Node and its children are forced as inputs
    */
  case object Input extends SpecifiedDirection
  /** Mainly for containers, children are flipped.
    */
  case object Flip extends SpecifiedDirection

  def flip(dir: SpecifiedDirection) = dir match {
    case Unspecified => Flip
    case Flip => Unspecified
    case Output => Input
    case Input => Output
  }

  /** Returns the effective UserDirection of this node given the parent's effective UserDirection
    * and the user-specified UserDirection of this node.
    */
  def fromParent(parentDirection: SpecifiedDirection, thisDirection: SpecifiedDirection) =
    (parentDirection, thisDirection) match {
      case (SpecifiedDirection.Output, _) => SpecifiedDirection.Output
      case (SpecifiedDirection.Input, _) => SpecifiedDirection.Input
      case (SpecifiedDirection.Unspecified, thisDirection) => thisDirection
      case (SpecifiedDirection.Flip, thisDirection) => SpecifiedDirection.flip(thisDirection)
    }
}

/** Resolved directions for both leaf and container nodes, only visible after
  * a node is bound (since higher-level specifications like Input and Output
  * can override directions).
  */
sealed abstract class ActualDirection

object ActualDirection {
  /** Undirectioned, struct-like
    */
  case object Unspecified extends ActualDirection
  /** Output element, or container with all outputs (even if forced)
    */
  case object Output extends ActualDirection
  /** Input element, or container with all inputs (even if forced)
    */
  case object Input extends ActualDirection

  sealed abstract class BidirectionalDirection
  case object Default extends BidirectionalDirection
  case object Flipped extends BidirectionalDirection

  case class Bidirectional(dir: BidirectionalDirection) extends ActualDirection
}

@deprecated("debug doesn't do anything in Chisel3 as no pruning happens in the frontend", "chisel3")
object debug {  // scalastyle:ignore object.name
  def apply (arg: Data): Data = arg
}

/** Experimental hardware construction reflection API
  */
object DataMirror {
  def widthOf(target: Data): Width = target.width
  def specifiedDirectionOf(target: Data): SpecifiedDirection = target.specifiedDirection
  def directionOf(target: Data): ActualDirection = {
    requireIsHardware(target, "node requested directionality on")
    target.direction
  }

  // Internal reflection-style APIs, subject to change and removal whenever.
  object internal {
    def isSynthesizable(target: Data) = target.hasBinding
  }
}

/** Creates a clone of the super-type of the input elements. Super-type is defined as:
  * - for Bits type of the same class: the cloned type of the largest width
  * - Bools are treated as UInts
  * - For other types of the same class are are the same: clone of any of the elements
  * - Otherwise: fail
  */
//scalastyle:off cyclomatic.complexity
private[core] object cloneSupertype {
  def apply[T <: Data](elts: Seq[T], createdType: String)(implicit sourceInfo: SourceInfo,
                                                          compileOptions: CompileOptions): T = {
    require(!elts.isEmpty, s"can't create $createdType with no inputs")

    if (elts forall {_.isInstanceOf[Bits]}) {
      val model: T = elts reduce { (elt1: T, elt2: T) => ((elt1, elt2) match {
        case (elt1: Bool, elt2: Bool) => elt1
        case (elt1: Bool, elt2: UInt) => elt2  // TODO: what happens with zero width UInts?
        case (elt1: UInt, elt2: Bool) => elt1  // TODO: what happens with zero width UInts?
        case (elt1: UInt, elt2: UInt) =>
          // TODO: perhaps redefine Widths to allow >= op?
          if (elt1.width == (elt1.width max elt2.width)) elt1 else elt2
        case (elt1: SInt, elt2: SInt) => if (elt1.width == (elt1.width max elt2.width)) elt1 else elt2
        case (elt1: FixedPoint, elt2: FixedPoint) => {
          (elt1.binaryPoint, elt2.binaryPoint, elt1.width, elt2.width) match {
            case (KnownBinaryPoint(bp1), KnownBinaryPoint(bp2), KnownWidth(w1), KnownWidth(w2)) =>
              val maxBinaryPoint = bp1 max bp2
              val maxIntegerWidth = (w1 - bp1) max (w2 - bp2)
              FixedPoint((maxIntegerWidth + maxBinaryPoint).W, (maxBinaryPoint).BP)
            case (KnownBinaryPoint(bp1), KnownBinaryPoint(bp2), _, _) =>
              FixedPoint(Width(), (bp1 max bp2).BP)
            case _ => FixedPoint()
          }
        }
        case (elt1, elt2) =>
          throw new AssertionError(
            s"can't create $createdType with heterogeneous Bits types ${elt1.getClass} and ${elt2.getClass}")
      }).asInstanceOf[T] }
      model.chiselCloneType
    }
    else {
      for (elt <- elts.tail) {
        require(elt.getClass == elts.head.getClass,
          s"can't create $createdType with heterogeneous types ${elts.head.getClass} and ${elt.getClass}")
        require(elt typeEquivalent elts.head,
          s"can't create $createdType with non-equivalent types ${elts.head} and ${elt}")
      }
      elts.head.chiselCloneType
    }
  }
}

/**
* Input, Output, and Flipped are used to define the directions of Module IOs.
*
* Note that they currently clone their source argument, including its bindings.
*
* Thus, an error will be thrown if these are used on bound Data
*/
object Input {
  def apply[T<:Data](source: T): T = {
    val out = source.cloneType
    out.specifiedDirection = SpecifiedDirection.Input
    out
  }
}
object Output {
  def apply[T<:Data](source: T): T = {
    val out = source.cloneType
    out.specifiedDirection = SpecifiedDirection.Output
    out
  }
}
object Flipped {
  def apply[T<:Data](source: T): T = {
    val out = source.cloneType
    out.specifiedDirection = SpecifiedDirection.flip(source.specifiedDirection)
    out
  }
}

/** This forms the root of the type system for wire data types. The data value
  * must be representable as some number (need not be known at Chisel compile
  * time) of bits, and must have methods to pack / unpack structured data to /
  * from bits.
  */
abstract class Data extends HasId {
  // This is a bad API that punches through object boundaries.
  @deprecated("pending removal once all instances replaced", "chisel3")
  private[chisel3] def flatten: IndexedSeq[Element] = {
    this match {
      case elt: Aggregate => elt.getElements.toIndexedSeq flatMap {_.flatten}
      case elt: Element => IndexedSeq(elt)
      case elt => throwException(s"Cannot flatten type ${elt.getClass}")
    }
  }

  // User-specified direction, local at this node only.
  // Note that the actual direction of this node can differ from child and parent specifiedDirection.
  private var _specifiedDirection: SpecifiedDirection = SpecifiedDirection.Unspecified
  private[chisel3] def specifiedDirection: SpecifiedDirection = _specifiedDirection
  private[core] def specifiedDirection_=(direction: SpecifiedDirection) = {
    if (_specifiedDirection != SpecifiedDirection.Unspecified) {
      this match {
        // Anything flies in compatibility mode
        case t: Record if !t.compileOptions.dontAssumeDirectionality =>
        case _ => throw Binding.RebindingException(s"Attempted reassignment of user-specified direction to $this")
      }
    }
    _specifiedDirection = direction
  }

  /** This overwrites a relative UserDirection with an explicit one, and is used to implement
    * the compatibility layer where, at the elements, Flip is Input and unspecified is Output.
    * DO NOT USE OUTSIDE THIS PURPOSE. THIS OPERATION IS DANGEROUS!
    */
  private[core] def _assignCompatibilityExplicitDirection: Unit = {
    (this, _specifiedDirection) match {
      case (_: Analog, _) => // nothing to do
      case (_, SpecifiedDirection.Unspecified) => _specifiedDirection = SpecifiedDirection.Output
      case (_, SpecifiedDirection.Flip) => _specifiedDirection = SpecifiedDirection.Input
      case (_, SpecifiedDirection.Input | SpecifiedDirection.Output) => // nothing to do
    }
  }

  // Binding stores information about this node's position in the hardware graph.
  // This information is supplemental (more than is necessary to generate FIRRTL) and is used to
  // perform checks in Chisel, where more informative error messages are possible.
  private var _binding: Option[Binding] = None
  private[core] def hasBinding = _binding.isDefined
  // Only valid after node is bound (synthesizable), crashes otherwise
  private[core] def binding = _binding.get
  protected def binding_=(target: Binding) {
    if (_binding.isDefined) {
      throw Binding.RebindingException(s"Attempted reassignment of binding to $this")
    }
    _binding = Some(target)
  }

  private[core] def topBinding: TopBinding = {
    binding match {
      case ChildBinding(parent) => parent.topBinding
      case topBinding: TopBinding => topBinding
    }
  }

  /** Binds this node to the hardware graph.
    * parentDirection is the direction of the parent node, or Unspecified (default) if the target
    * node is the top-level.
    * binding and direction are valid after this call completes.
    */
  private[chisel3] def bind(target: Binding, parentDirection: SpecifiedDirection = SpecifiedDirection.Unspecified)

  // Both _direction and _resolvedUserDirection are saved versions of computed variables (for
  // efficiency, avoid expensive recomputation of frequent operations).
  // Both are only valid after binding is set.

  // Direction of this node, accounting for parents (force Input / Output) and children.
  private var _direction: Option[ActualDirection] = None

  private[chisel3] def direction: ActualDirection = _direction.get
  private[core] def direction_=(actualDirection: ActualDirection) {
    if (_direction.isDefined) {
      throw Binding.RebindingException(s"Attempted reassignment of resolved direction to $this")
    }
    _direction = Some(actualDirection)
  }

  // Return ALL elements at root of this type.
  // Contasts with flatten, which returns just Bits
  // TODO: refactor away this, this is outside the scope of Data
  private[chisel3] def allElements: Seq[Element]

  private[core] def badConnect(that: Data)(implicit sourceInfo: SourceInfo): Unit =
    throwException(s"cannot connect ${this} and ${that}")
  private[chisel3] def connect(that: Data)(implicit sourceInfo: SourceInfo, connectCompileOptions: CompileOptions): Unit = {
    if (connectCompileOptions.checkSynthesizable) {
      requireIsHardware(this, "data to be connected")
      requireIsHardware(that, "data to be connected")
      try {
        MonoConnect.connect(sourceInfo, connectCompileOptions, this, that, Builder.forcedUserModule)
      } catch {
        case MonoConnect.MonoConnectException(message) =>
          throwException(
            s"Connection between sink ($this) and source ($that) failed @$message"
          )
      }
    } else {
      this legacyConnect that
    }
  }
  private[chisel3] def bulkConnect(that: Data)(implicit sourceInfo: SourceInfo, connectCompileOptions: CompileOptions): Unit = {
    if (connectCompileOptions.checkSynthesizable) {
      requireIsHardware(this, s"data to be bulk-connected")
      requireIsHardware(that, s"data to be bulk-connected")
      try {
        BiConnect.connect(sourceInfo, connectCompileOptions, this, that, Builder.forcedUserModule)
      } catch {
        case BiConnect.BiConnectException(message) =>
          throwException(
            s"Connection between left ($this) and source ($that) failed @$message"
          )
      }
    } else {
      this legacyConnect that
    }
  }

  /** Whether this Data has the same model ("data type") as that Data.
    * Data subtypes should overload this with checks against their own type.
    */
  private[core] def typeEquivalent(that: Data): Boolean

  private[chisel3] def lref: Node = Node(this)
  private[chisel3] def ref: Arg = if (isLit) litArg.get else lref
  private[chisel3] def width: Width
  private[core] def legacyConnect(that: Data)(implicit sourceInfo: SourceInfo): Unit

  /** cloneType must be defined for any Chisel object extending Data.
    * It is responsible for constructing a basic copy of the object being cloned.
    * If cloneType needs to recursively clone elements of an object, it should call
    * the cloneType methods on those elements.
    * @return a copy of the object.
    */
  def cloneType: this.type

  /** chiselCloneType is called at the top-level of a clone chain.
    * It calls the client's cloneType() method to construct a basic copy of the object being cloned,
    * then performs any fixups required to reconstruct the appropriate core state of the cloned object.
    * @return a copy of the object with appropriate core state.
    */
  def chiselCloneType: this.type = {
    val clone = this.cloneType  // get a fresh object, without bindings
    // Only the top-level direction needs to be fixed up, cloneType should do the rest
    clone.specifiedDirection = specifiedDirection
    clone
  }
  final def := (that: Data)(implicit sourceInfo: SourceInfo, connectionCompileOptions: CompileOptions): Unit = this.connect(that)(sourceInfo, connectionCompileOptions)
  final def <> (that: Data)(implicit sourceInfo: SourceInfo, connectionCompileOptions: CompileOptions): Unit = this.bulkConnect(that)(sourceInfo, connectionCompileOptions)
  def litArg(): Option[LitArg] = None
  def litValue(): BigInt = litArg.get.num
  def isLit(): Boolean = litArg.isDefined

  /** Returns the width, in bits, if currently known.
    * @throws java.util.NoSuchElementException if the width is not known. */
  final def getWidth: Int = width.get
  /** Returns whether the width is currently known. */
  final def isWidthKnown: Boolean = width.known
  /** Returns Some(width) if the width is known, else None. */
  final def widthOption: Option[Int] = if (isWidthKnown) Some(getWidth) else None

  /** Packs the value of this object as plain Bits.
    *
    * This performs the inverse operation of fromBits(Bits).
    */
  @deprecated("Best alternative, .asUInt()", "chisel3")
  def toBits(implicit compileOptions: CompileOptions): UInt = do_asUInt(DeprecatedSourceInfo, compileOptions)

  /** Does a reinterpret cast of the bits in this node into the format that provides.
    * Returns a new Wire of that type. Does not modify existing nodes.
    *
    * x.asTypeOf(that) performs the inverse operation of x = that.toBits.
    *
    * @note bit widths are NOT checked, may pad or drop bits from input
    * @note that should have known widths
    */
  def asTypeOf[T <: Data](that: T): T = macro SourceInfoTransform.thatArg

  def do_asTypeOf[T <: Data](that: T)(implicit sourceInfo: SourceInfo, compileOptions: CompileOptions): T = {
    val thatCloned = Wire(that.chiselCloneType)
    thatCloned.connectFromBits(this.asUInt())
    thatCloned
  }

  /** Assigns this node from Bits type. Internal implementation for asTypeOf.
    */
  private[core] def connectFromBits(that: Bits)(implicit sourceInfo: SourceInfo,
      compileOptions: CompileOptions): Unit

  /** Reinterpret cast to UInt.
    *
    * @note value not guaranteed to be preserved: for example, a SInt of width
    * 3 and value -1 (0b111) would become an UInt with value 7
    * @note Aggregates are recursively packed with the first element appearing
    * in the least-significant bits of the result.
    */
  final def asUInt(): UInt = macro SourceInfoTransform.noArg

  def do_asUInt(implicit sourceInfo: SourceInfo, compileOptions: CompileOptions): UInt

  /** Default pretty printing */
  def toPrintable: Printable
}

trait WireFactory {
  def apply[T <: Data](t: T)(implicit sourceInfo: SourceInfo, compileOptions: CompileOptions): T = {
    if (compileOptions.declaredTypeMustBeUnbound) {
      requireIsChiselType(t, "wire type")
    }
    val x = t.chiselCloneType

    // Bind each element of x to being a Wire
    x.bind(WireBinding(Builder.forcedUserModule))

    pushCommand(DefWire(sourceInfo, x))
    pushCommand(DefInvalid(sourceInfo, x.ref))

    x
  }
}

object Wire extends WireFactory

object WireInit {
  def apply[T <: Data](init: T)(implicit sourceInfo: SourceInfo, compileOptions: CompileOptions): T = {
    val model = (init.litArg match {
      // For e.g. Wire(init=0.U(k.W)), fix the Reg's width to k
      case Some(lit) if lit.forcedWidth => init.chiselCloneType
      case _ => init match {
        case init: Bits => init.cloneTypeWidth(Width())
        case init => init.chiselCloneType
      }
    }).asInstanceOf[T]
    apply(model, init)
  }

  def apply[T <: Data](t: T, init: T)(implicit sourceInfo: SourceInfo, compileOptions: CompileOptions): T = {
    implicit val noSourceInfo = UnlocatableSourceInfo
    val x = Wire(t)
    requireIsHardware(init, "wire initializer")
    x := init
    x
  }
<<<<<<< HEAD

  def apply[T <: Data](t: T)(implicit sourceInfo: SourceInfo, compileOptions: CompileOptions): T = {
    val x = t.chiselCloneType

    // Bind each element of x to being a Wire
    x.bind(WireBinding(Builder.forcedUserModule))

    pushCommand(DefWire(sourceInfo, x))
    if (!compileOptions.explicitInvalidate) {
      pushCommand(DefInvalid(sourceInfo, x.ref))
    }
    x
  }
}

/** RHS (source) for Invalidate API.
  * Causes connection logic to emit a DefInvalid when connected to an output port (or wire).
  */
object DontCare extends Data {
  binding = DontCareBinding()
  direction = ActualDirection.Output
  def cloneType = DontCare
  // Define setter/getter pairing
  // DontCare can only be connected to Ports and Wires (and Unbound), and only as a source
  // Attempts to change its binding are silently ignore.
  private[chisel3] override def bind(target: Binding, parentDirection: UserDirection) {
    val resolvedDirection = UserDirection.fromParent(parentDirection, userDirection)
    direction = resolvedDirection match {
      case UserDirection.Unspecified | UserDirection.Output => ActualDirection.Output
      case UserDirection.Input => throwException(s"DontCare may not be an input")
    }
  }

  override private[chisel3] def flatten : IndexedSeq[Element] = IndexedSeq.empty[Element]
  private[chisel3] def toType = "DontCare"
  private[chisel3] def allElements: Seq[Element] = Seq.empty[Element]
  private[core] def legacyConnect(that: Data)(implicit sourceInfo: SourceInfo): Unit = {
    Builder.error("legacyConnect: DontCare cannot be a connection sink (LHS)")
  }
  private[core] def cloneTypeWidth(width: Width): this.type = cloneType
  /** Not really supported */
  def toPrintable: Printable = PString("DONTCARE")
  private[chisel3] def width = UnknownWidth()
  private[core] def connectFromBits(that: chisel3.core.Bits)(implicit sourceInfo:  SourceInfo, compileOptions: CompileOptions): Unit = {
    Builder.error("connectFromBits: DontCare cannot be a connection sink (LHS)")
  }

  def do_asUInt(implicit sourceInfo: chisel3.internal.sourceinfo.SourceInfo, compileOptions: CompileOptions): chisel3.core.UInt = {
    Builder.error("DontCare does not have a UInt representation")
    0.U
  }

  private[core] def typeEquivalent(that: chisel3.core.Data): Boolean = true
}

// For those occasions when we need an actual element, define one with appropriate width and binding.
private[core] object DontCareElement extends Element(Width()) {
  // Set the binding.
  // NOTE: BindingDirection.from will return Internal for this Element.
  binding = DontCareBinding()
  direction = ActualDirection.Output
  def cloneType = DontCareElement
  private[core] def cloneTypeWidth(width: Width): this.type = cloneType
  // Define setter/getter pairing
  // DontCare can only be connected to Ports and Wires (and Unbound), and only as a source
  // Attempts to change its binding are silently ignore.
  private[chisel3] override def bind(target: Binding, parentDirection: UserDirection) {
    val resolvedDirection = UserDirection.fromParent(parentDirection, userDirection)
    direction = resolvedDirection match {
      case UserDirection.Unspecified | UserDirection.Output => ActualDirection.Output
      case UserDirection.Input => throwException(s"DontCare may not be an input")
    }
  }

  private[chisel3] def toType = "DontCareElement"
  private[core] override def legacyConnect(that: Data)(implicit sourceInfo: SourceInfo): Unit = {
    Builder.error("legacyConnect: DontCareElement cannot be a connection sink (LHS)")
  }
  /** Not really supported */
  def toPrintable: Printable = PString("DONTCAREELEMENT")
  private[core] def connectFromBits(that: chisel3.core.Bits)(implicit sourceInfo:  SourceInfo, compileOptions: CompileOptions): Unit = {
    Builder.error("connectFromBits: DontCareElement cannot be a connection sink (LHS)")
  }

  def do_asUInt(implicit sourceInfo: chisel3.internal.sourceinfo.SourceInfo, compileOptions: CompileOptions): chisel3.core.UInt = {
    Builder.error("DontCareElement does not have a UInt representation")
    0.U
  }

  private[core] def typeEquivalent(that: chisel3.core.Data): Boolean = true
=======
>>>>>>> 6297e00a
}<|MERGE_RESOLUTION|>--- conflicted
+++ resolved
@@ -33,8 +33,8 @@
     case Input => Output
   }
 
-  /** Returns the effective UserDirection of this node given the parent's effective UserDirection
-    * and the user-specified UserDirection of this node.
+  /** Returns the effective SpecifiedDirection of this node given the parent's effective SpecifiedDirection
+    * and the user-specified SpecifiedDirection of this node.
     */
   def fromParent(parentDirection: SpecifiedDirection, thisDirection: SpecifiedDirection) =
     (parentDirection, thisDirection) match {
@@ -200,7 +200,7 @@
     _specifiedDirection = direction
   }
 
-  /** This overwrites a relative UserDirection with an explicit one, and is used to implement
+  /** This overwrites a relative SpecifiedDirection with an explicit one, and is used to implement
     * the compatibility layer where, at the elements, Flip is Input and unspecified is Output.
     * DO NOT USE OUTSIDE THIS PURPOSE. THIS OPERATION IS DANGEROUS!
     */
@@ -393,7 +393,9 @@
     x.bind(WireBinding(Builder.forcedUserModule))
 
     pushCommand(DefWire(sourceInfo, x))
-    pushCommand(DefInvalid(sourceInfo, x.ref))
+    if (!compileOptions.explicitInvalidate) {
+      pushCommand(DefInvalid(sourceInfo, x.ref))
+    }
 
     x
   }
@@ -421,20 +423,6 @@
     x := init
     x
   }
-<<<<<<< HEAD
-
-  def apply[T <: Data](t: T)(implicit sourceInfo: SourceInfo, compileOptions: CompileOptions): T = {
-    val x = t.chiselCloneType
-
-    // Bind each element of x to being a Wire
-    x.bind(WireBinding(Builder.forcedUserModule))
-
-    pushCommand(DefWire(sourceInfo, x))
-    if (!compileOptions.explicitInvalidate) {
-      pushCommand(DefInvalid(sourceInfo, x.ref))
-    }
-    x
-  }
 }
 
 /** RHS (source) for Invalidate API.
@@ -447,11 +435,11 @@
   // Define setter/getter pairing
   // DontCare can only be connected to Ports and Wires (and Unbound), and only as a source
   // Attempts to change its binding are silently ignore.
-  private[chisel3] override def bind(target: Binding, parentDirection: UserDirection) {
-    val resolvedDirection = UserDirection.fromParent(parentDirection, userDirection)
+  private[chisel3] override def bind(target: Binding, parentDirection: SpecifiedDirection) {
+    val resolvedDirection = SpecifiedDirection.fromParent(parentDirection, specifiedDirection)
     direction = resolvedDirection match {
-      case UserDirection.Unspecified | UserDirection.Output => ActualDirection.Output
-      case UserDirection.Input => throwException(s"DontCare may not be an input")
+      case SpecifiedDirection.Unspecified | SpecifiedDirection.Output => ActualDirection.Output
+      case SpecifiedDirection.Input => throwException(s"DontCare may not be an input")
     }
   }
 
@@ -488,11 +476,11 @@
   // Define setter/getter pairing
   // DontCare can only be connected to Ports and Wires (and Unbound), and only as a source
   // Attempts to change its binding are silently ignore.
-  private[chisel3] override def bind(target: Binding, parentDirection: UserDirection) {
-    val resolvedDirection = UserDirection.fromParent(parentDirection, userDirection)
+  private[chisel3] override def bind(target: Binding, parentDirection: SpecifiedDirection) {
+    val resolvedDirection = SpecifiedDirection.fromParent(parentDirection, specifiedDirection)
     direction = resolvedDirection match {
-      case UserDirection.Unspecified | UserDirection.Output => ActualDirection.Output
-      case UserDirection.Input => throwException(s"DontCare may not be an input")
+      case SpecifiedDirection.Unspecified | SpecifiedDirection.Output => ActualDirection.Output
+      case SpecifiedDirection.Input => throwException(s"DontCare may not be an input")
     }
   }
 
@@ -512,6 +500,4 @@
   }
 
   private[core] def typeEquivalent(that: chisel3.core.Data): Boolean = true
-=======
->>>>>>> 6297e00a
 }