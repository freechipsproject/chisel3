--- conflicted
+++ resolved
@@ -200,7 +200,6 @@
       Builder.error("DontCare cannot be a connection sink (LHS)")
     } else if (connectCompileOptions.checkSynthesizable) {
       Binding.checkSynthesizable(this, s"'this' ($this)")
-<<<<<<< HEAD
       // Handle Invalidate API
       if (connectCompileOptions.explicitInvalidate && that == DontCare) {
         // Not a real connection. Emit firrtl "... is invalid"
@@ -208,23 +207,13 @@
       } else {
         Binding.checkSynthesizable(that, s"'that' ($that)")
         try {
-          MonoConnect.connect(sourceInfo, connectCompileOptions, this, that, Builder.forcedModule)
+          MonoConnect.connect(sourceInfo, connectCompileOptions, this, that, Builder.forcedUserModule)
         } catch {
           case MonoConnect.MonoConnectException(message) =>
             throwException(
               s"Connection between sink ($this) and source ($that) failed @$message"
             )
         }
-=======
-      Binding.checkSynthesizable(that, s"'that' ($that)")
-      try {
-        MonoConnect.connect(sourceInfo, connectCompileOptions, this, that, Builder.forcedUserModule)
-      } catch {
-        case MonoConnect.MonoConnectException(message) =>
-          throwException(
-            s"Connection between sink ($this) and source ($that) failed @$message"
-          )
->>>>>>> 4a6396ca
       }
     } else if (connectCompileOptions.explicitInvalidate && that == DontCare) {
       // Not a real connection. Emit firrtl "... is invalid"
@@ -238,7 +227,6 @@
       Builder.error("DontCare cannot be a connection sink (LHS)")
     } else if (connectCompileOptions.checkSynthesizable) {
       Binding.checkSynthesizable(this, s"'this' ($this)")
-<<<<<<< HEAD
       // Handle Invalidate API
       if (connectCompileOptions.explicitInvalidate && that == DontCare) {
         // Not a real connection. Emit firrtl "... is invalid"
@@ -246,23 +234,13 @@
       } else {
         Binding.checkSynthesizable(that, s"'that' ($that)")
         try {
-          BiConnect.connect(sourceInfo, connectCompileOptions, this, that, Builder.forcedModule)
+          BiConnect.connect(sourceInfo, connectCompileOptions, this, that, Builder.forcedUserModule)
         } catch {
           case BiConnect.BiConnectException(message) =>
             throwException(
               s"Connection between left ($this) and source ($that) failed @$message"
             )
         }
-=======
-      Binding.checkSynthesizable(that, s"'that' ($that)")
-      try {
-        BiConnect.connect(sourceInfo, connectCompileOptions, this, that, Builder.forcedUserModule)
-      } catch {
-        case BiConnect.BiConnectException(message) =>
-          throwException(
-            s"Connection between left ($this) and source ($that) failed @$message"
-          )
->>>>>>> 4a6396ca
       }
     } else if (connectCompileOptions.explicitInvalidate && that == DontCare) {
       // Not a real connection. Emit firrtl "... is invalid"
@@ -482,7 +460,7 @@
     Builder.error("DontCare cannot be a connection sink (LHS)")
   }
 
-  def do_asUInt(implicit sourceInfo: chisel3.internal.sourceinfo.SourceInfo): chisel3.core.UInt = {
+  def do_asUInt(implicit sourceInfo: chisel3.internal.sourceinfo.SourceInfo, compileOptions: CompileOptions): chisel3.core.UInt = {
     Builder.error("DontCare does not have a UInt representation")
     0.U
   }
