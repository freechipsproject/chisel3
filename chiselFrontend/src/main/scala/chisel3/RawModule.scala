--- conflicted
+++ resolved
@@ -152,15 +152,10 @@
 abstract class MultiIOModule(implicit moduleCompileOptions: CompileOptions)
     extends RawModule {
   // Implicit clock and reset pins
-<<<<<<< HEAD
   final val clock: Clock = IO(Input(Clock()))
-  final val reset: Reset = {
-=======
-  val clock: Clock = IO(Input(Clock()))
-  val reset: Reset = IO(Input(mkReset))
+  final val reset: Reset = IO(Input(mkReset))
 
   private[chisel3] def mkReset: Reset = {
->>>>>>> a06c411c
     // Top module and compatibility mode use Bool for reset
     val inferReset = _parent.isDefined && moduleCompileOptions.inferModuleReset
     if (inferReset) Reset() else Bool()
