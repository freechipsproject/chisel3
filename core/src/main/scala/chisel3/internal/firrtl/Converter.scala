--- conflicted
+++ resolved
@@ -79,11 +79,7 @@
   }
 
   /** Convert Commands that map 1:1 to Statements */
-<<<<<<< HEAD
-  def convertSimpleCommand(cmd: Command, ctx: Component): Option[fir.Statement] = cmd match { // scalastyle:ignore cyclomatic.complexity line.size.limit method.length
-=======
   def convertSimpleCommand(cmd: Command, ctx: Component): Option[fir.Statement] = cmd match {
->>>>>>> 473a1387
     case e: DefPrim[_] =>
       val consts = e.args.collect { case ILit(i) => i }
       val args = e.args.flatMap {
