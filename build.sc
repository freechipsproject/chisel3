import mill._
import mill.scalalib._
import mill.scalalib.publish._
import coursier.maven.MavenRepository
import $ivy.`com.lihaoyi::mill-contrib-buildinfo:$MILL_VERSION`
import mill.contrib.buildinfo.BuildInfo

object chisel3 extends mill.Cross[chisel3CrossModule]("2.12.12")

// The following stanza is searched for and used when preparing releases.
// Please retain it.
// Provide a managed dependency on X if -DXVersion="" is supplied on the command line.
val defaultVersions = Map(
  "firrtl" -> "1.5-SNAPSHOT"
)

val testDefaultVersions = Map(
  "treadle" -> "1.5-SNAPSHOT"
)

def getVersion(dep: String, org: String = "edu.berkeley.cs") = {
  val version = sys.env.getOrElse(dep + "Version", defaultVersions(dep))
  ivy"$org::$dep:$version"
}

def getTestVersion(dep: String, org: String = "edu.berkeley.cs") = {
  val version = sys.env.getOrElse(dep + "Version", testDefaultVersions(dep))
  ivy"$org::$dep:$version"
}

// Since chisel contains submodule core and macros, a CommonModule is needed
trait CommonModule extends CrossSbtModule with PublishModule {
  def firrtlModule: Option[PublishModule] = None

  def firrtlIvyDeps = if (firrtlModule.isEmpty) Agg(
    getVersion("firrtl")
  ) else Agg.empty[Dep]

  def treadleModule: Option[PublishModule] = None

  def treadleIvyDeps = if (treadleModule.isEmpty) Agg(
    getTestVersion("treadle")
  ) else Agg.empty[Dep]

  override def moduleDeps = super.moduleDeps ++ firrtlModule

  override def ivyDeps = super.ivyDeps() ++ firrtlIvyDeps

  def publishVersion = "3.5-SNAPSHOT"

  // 2.12.10 -> Array("2", "12", "10") -> "12" -> 12
  protected def majorVersion = crossScalaVersion.split('.')(1).toInt

  override def repositories = super.repositories ++ Seq(
    MavenRepository("https://oss.sonatype.org/content/repositories/snapshots"),
    MavenRepository("https://oss.sonatype.org/content/repositories/releases")
  )

  override def scalacOptions = T {
    super.scalacOptions() ++ Agg(
      "-deprecation",
      "-feature",
      "-Xsource:2.11"
    )
  }

  private val macroParadise = ivy"org.scalamacros:::paradise:2.1.1"

  override def compileIvyDeps = Agg(macroParadise)

  override def scalacPluginIvyDeps = Agg(macroParadise)

  def pomSettings = PomSettings(
    description = artifactName(),
    organization = "edu.berkeley.cs",
    url = "https://www.chisel-lang.org",
    licenses = Seq(License.`Apache-2.0`),
    versionControl = VersionControl.github("freechipsproject", "chisel3"),
    developers = Seq(
      Developer("jackbackrack", "Jonathan Bachrach", "https://eecs.berkeley.edu/~jrb/")
    )
  )
}

class chisel3CrossModule(val crossScalaVersion: String) extends CommonModule with BuildInfo {
  m =>
  /** Default behavior assumes `build.sc` in the upper path of `src`.
    * This override makes `src` folder stay with `build.sc` in the same directory,
    * If chisel3 is used as a sub-project, [[millSourcePath]] should be overridden to the folder where `src` located.
    */
  override def millSourcePath = super.millSourcePath / os.up

  override def mainClass = T {
    Some("chisel3.stage.ChiselMain")
  }

  override def moduleDeps = super.moduleDeps ++ Seq(macros, core)

  override def scalacPluginClasspath = T {
    super.scalacPluginClasspath() ++ Agg(
      plugin.jar()
    )
  }

  object test extends Tests {
    override def scalacPluginClasspath = m.scalacPluginClasspath

    override def ivyDeps = m.ivyDeps() ++ Agg(
      ivy"org.scalatest::scalatest:3.1.2",
      ivy"org.scalatestplus::scalacheck-1-14:3.1.1.1",
<<<<<<< HEAD
      ivy"com.github.scopt::scopt:4.0.0"
    ) ++ ivyCrossDeps ++ m.treadleIvyDeps
=======
      ivy"com.github.scopt::scopt:3.7.1"
    ) ++ m.treadleIvyDeps
>>>>>>> e94d41fc

    override def moduleDeps = super.moduleDeps ++ treadleModule

    def testFrameworks = T {
      Seq("org.scalatest.tools.Framework")
    }

    // a sbt-like testOnly command.
    // for example, mill -i "chisel3[2.12.12].test.testOnly" "chiselTests.BitwiseOpsSpec"
    def testOnly(args: String*) = T.command {
      super.runMain("org.scalatest.run", args: _*)
    }
  }

  override def buildInfoPackageName = Some("chisel3")

  override def buildInfoMembers = T {
    Map(
      "buildInfoPackage" -> artifactName(),
      "version" -> publishVersion(),
      "scalaVersion" -> scalaVersion()
    )
  }

  object macros extends CommonModule {
    /** millOuterCtx.segment.pathSegments didn't detect error here. */
    override def millSourcePath = m.millSourcePath / "macros"

    override def crossScalaVersion = m.crossScalaVersion

    override def firrtlModule = m.firrtlModule
  }

  object core extends CommonModule {
    /** millOuterCtx.segment.pathSegments didn't detect error here. */
    override def millSourcePath = m.millSourcePath / "core"

    override def crossScalaVersion = m.crossScalaVersion

    override def moduleDeps = super.moduleDeps ++ Seq(macros)

    override def firrtlModule = m.firrtlModule

    def scalacOptions = T {
      super.scalacOptions() ++ Seq(
        "-deprecation",
        "-explaintypes",
        "-feature",
        "-language:reflectiveCalls",
        "-unchecked",
        "-Xcheckinit",
        "-Xlint:infer-any"
      )
    }

    override def generatedSources = T {
      Seq(generatedBuildInfo()._2)
    }
  }

  object plugin extends CommonModule {
    /** millOuterCtx.segment.pathSegments didn't detect error here. */
    override def millSourcePath = m.millSourcePath / "plugin"

    override def crossScalaVersion = m.crossScalaVersion

    override def firrtlModule = m.firrtlModule

    override def ivyDeps = Agg(
      ivy"${scalaOrganization()}:scala-library:$crossScalaVersion"
    )

    def scalacOptions = T {
      Seq(
        "-Xfatal-warnings"
      )
    }

    override def artifactName = "chisel3-plugin"
  }

  // make mill publish sbt compatible package
  override def artifactName = "chisel3"
}<|MERGE_RESOLUTION|>--- conflicted
+++ resolved
@@ -108,13 +108,8 @@
     override def ivyDeps = m.ivyDeps() ++ Agg(
       ivy"org.scalatest::scalatest:3.1.2",
       ivy"org.scalatestplus::scalacheck-1-14:3.1.1.1",
-<<<<<<< HEAD
-      ivy"com.github.scopt::scopt:4.0.0"
-    ) ++ ivyCrossDeps ++ m.treadleIvyDeps
-=======
       ivy"com.github.scopt::scopt:3.7.1"
     ) ++ m.treadleIvyDeps
->>>>>>> e94d41fc
 
     override def moduleDeps = super.moduleDeps ++ treadleModule
 
