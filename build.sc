--- conflicted
+++ resolved
@@ -106,15 +106,9 @@
 
     override def ivyDeps = m.ivyDeps() ++ Agg(
       ivy"org.scalatest::scalatest:3.1.2",
-<<<<<<< HEAD
-      ivy"org.scalatestplus::scalacheck-1-14:3.1.4.0",
-      ivy"com.github.scopt::scopt:3.7.1"
-    ) ++ ivyCrossDeps ++ m.treadleIvyDeps
-=======
       ivy"org.scalatestplus::scalacheck-1-14:3.1.1.1",
       ivy"com.github.scopt::scopt:4.0.1"
     ) ++ m.treadleIvyDeps
->>>>>>> 992a0a69
 
     override def moduleDeps = super.moduleDeps ++ treadleModule
 
