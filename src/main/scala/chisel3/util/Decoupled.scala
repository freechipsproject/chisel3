// See LICENSE for license details.

/** Wrappers for ready-valid (Decoupled) interfaces and associated circuit generators using them.
  */

package chisel3.util

import chisel3._
<<<<<<< HEAD
=======
import chisel3.internal.naming._  // can't use chisel3_ version because of compile order

// TODO: remove this once we have CompileOptions threaded through the macro system.
import chisel3.core.ExplicitCompileOptions.NotStrict
>>>>>>> 40da2786

/** An I/O Bundle containing 'valid' and 'ready' signals that handshake
  * the transfer of data stored in the 'bits' subfield.
  * The base protocol implied by the directionality is that the consumer
  * uses the flipped interface. Actual semantics of ready/valid are
  * enforced via use of concrete subclasses.
  */
abstract class ReadyValidIO[+T <: Data](gen: T) extends Bundle
{
  val ready = Input(Bool())
  val valid = Output(Bool())
  val bits  = Output(gen.chiselCloneType)
}

object ReadyValidIO {

  implicit class AddMethodsToReadyValid[T<:Data](val target: ReadyValidIO[T]) extends AnyVal {
    def fire(): Bool = target.ready && target.valid

    /** push dat onto the output bits of this interface to let the consumer know it has happened.
      * @param dat the values to assign to bits.
      * @return    dat.
      */
    def enq(dat: T): T = {
      target.valid := true.B
      target.bits := dat
      dat
    }

    /** Indicate no enqueue occurs. Valid is set to false, and bits are
      * connected to an uninitialized wire
      */
    def noenq(): Unit = {
      target.valid := false.B
      // We want the type from the following, not any existing binding.
      target.bits := Wire(target.bits.cloneType)
    }

    /** Assert ready on this port and return the associated data bits.
      * This is typically used when valid has been asserted by the producer side.
      * @param b ignored
      * @return the data for this device,
      */
    def deq(): T = {
      target.ready := true.B
      target.bits
    }

    /** Indicate no dequeue occurs. Ready is set to false
      */
    def nodeq(): Unit = {
      target.ready := false.B
    }
  }
}

/** A concrete subclass of ReadyValidIO signaling that the user expects a
  * "decoupled" interface: 'valid' indicates that the producer has
  * put valid data in 'bits', and 'ready' indicates that the consumer is ready
  * to accept the data this cycle. No requirements are placed on the signaling
  * of ready or valid.
  */
class DecoupledIO[+T <: Data](gen: T) extends ReadyValidIO[T](gen)
{
  override def cloneType: this.type = new DecoupledIO(gen).asInstanceOf[this.type]
}

/** This factory adds a decoupled handshaking protocol to a data bundle. */
object Decoupled
{
  /** Wraps some Data with a DecoupledIO interface. */
  def apply[T <: Data](gen: T): DecoupledIO[T] = new DecoupledIO(gen)

  /** Downconverts an IrrevocableIO output to a DecoupledIO, dropping guarantees of irrevocability.
    *
    * @note unsafe (and will error) on the producer (input) side of an IrrevocableIO
    */
  @chiselName
  def apply[T <: Data](irr: IrrevocableIO[T]): DecoupledIO[T] = {
    require(irr.bits.flatten forall (_.dir == OUTPUT), "Only safe to cast produced Irrevocable bits to Decoupled.")
    val d = Wire(new DecoupledIO(irr.bits))
    d.bits := irr.bits
    d.valid := irr.valid
    irr.ready := d.ready
    d
  }
//  override def cloneType: this.type = {
//    DeqIO(gen).asInstanceOf[this.type]
//  }
}

/** A concrete subclass of ReadyValidIO that promises to not change
  * the value of 'bits' after a cycle where 'valid' is high and 'ready' is low.
  * Additionally, once 'valid' is raised it will never be lowered until after
  * 'ready' has also been raised.
  */
class IrrevocableIO[+T <: Data](gen: T) extends ReadyValidIO[T](gen)
{
  override def cloneType: this.type = new IrrevocableIO(gen).asInstanceOf[this.type]
}

/** Factory adds an irrevocable handshaking protocol to a data bundle. */
object Irrevocable
{
  def apply[T <: Data](gen: T): IrrevocableIO[T] = new IrrevocableIO(gen)

  /** Upconverts a DecoupledIO input to an IrrevocableIO, allowing an IrrevocableIO to be used
    * where a DecoupledIO is expected.
    *
    * @note unsafe (and will error) on the consumer (output) side of an DecoupledIO
    */
  def apply[T <: Data](dec: DecoupledIO[T]): IrrevocableIO[T] = {
    require(dec.bits.flatten forall (_.dir == INPUT), "Only safe to cast consumed Decoupled bits to Irrevocable.")
    val i = Wire(new IrrevocableIO(dec.bits))
    dec.bits := i.bits
    dec.valid := i.valid
    i.ready := dec.ready
    i
  }
}

object EnqIO {
  def apply[T<:Data](gen: T): DecoupledIO[T] = Decoupled(gen)
}
object DeqIO {
  def apply[T<:Data](gen: T): DecoupledIO[T] = Flipped(Decoupled(gen))
}

/** An I/O Bundle for Queues
  * @param gen The type of data to queue
  * @param entries The max number of entries in the queue */
class QueueIO[T <: Data](gen: T, entries: Int) extends Bundle
{
  /** I/O to enqueue data, is [[Chisel.DecoupledIO]] flipped */
  val enq = DeqIO(gen)
  /** I/O to enqueue data, is [[Chisel.DecoupledIO]]*/
  val deq = EnqIO(gen)
  /** The current amount of data in the queue */
  val count = Output(UInt(log2Up(entries + 1).W))

  override def cloneType = new QueueIO(gen, entries).asInstanceOf[this.type]
}

/** A hardware module implementing a Queue
  * @param gen The type of data to queue
  * @param entries The max number of entries in the queue
  * @param pipe True if a single entry queue can run at full throughput (like a pipeline). The ''ready'' signals are
  * combinationally coupled.
  * @param flow True if the inputs can be consumed on the same cycle (the inputs "flow" through the queue immediately).
  * The ''valid'' signals are coupled.
  *
  * @example {{{
  * val q = new Queue(UInt(), 16)
  * q.io.enq <> producer.io.out
  * consumer.io.in <> q.io.deq
  * }}}
  */
@chiselName
class Queue[T <: Data](gen: T,
                       val entries: Int,
                       pipe: Boolean = false,
                       flow: Boolean = false,
                       override_reset: Option[Bool] = None)
extends Module(override_reset=override_reset) {
  def this(gen: T, entries: Int, pipe: Boolean, flow: Boolean, _reset: Bool) =
    this(gen, entries, pipe, flow, Some(_reset))

  val io = IO(new QueueIO(gen, entries))

  private val ram = Mem(entries, gen)
  private val enq_ptr = Counter(entries)
  private val deq_ptr = Counter(entries)
  private val maybe_full = Reg(init=false.B)

  private val ptr_match = enq_ptr.value === deq_ptr.value
  private val empty = ptr_match && !maybe_full
  private val full = ptr_match && maybe_full
  private val do_enq = Wire(init=io.enq.fire())
  private val do_deq = Wire(init=io.deq.fire())

  when (do_enq) {
    ram(enq_ptr.value) := io.enq.bits
    enq_ptr.inc()
  }
  when (do_deq) {
    deq_ptr.inc()
  }
  when (do_enq != do_deq) {
    maybe_full := do_enq
  }

  io.deq.valid := !empty
  io.enq.ready := !full
  io.deq.bits := ram(deq_ptr.value)

  if (flow) {
    when (io.enq.valid) { io.deq.valid := true.B }
    when (empty) {
      io.deq.bits := io.enq.bits
      do_deq := false.B
      when (io.deq.ready) { do_enq := false.B }
    }
  }

  if (pipe) {
    when (io.deq.ready) { io.enq.ready := true.B }
  }

  private val ptr_diff = enq_ptr.value - deq_ptr.value
  if (isPow2(entries)) {
    io.count := Cat(maybe_full && ptr_match, ptr_diff)
  } else {
    io.count := Mux(ptr_match,
                    Mux(maybe_full,
                      entries.asUInt, 0.U),
                    Mux(deq_ptr.value > enq_ptr.value,
                      entries.asUInt + ptr_diff, ptr_diff))
  }
}

/** Factory for a generic hardware queue.
  *
  * @param enq input (enqueue) interface to the queue, also determines width of queue elements
  * @param entries depth (number of elements) of the queue
  *
  * @return output (dequeue) interface from the queue
  *
  * @example {{{
  * consumer.io.in <> Queue(producer.io.out, 16)
  * }}}
  */
object Queue
{
  /** Create a queue and supply a DecoupledIO containing the product. */
  @chiselName
  def apply[T <: Data](
      enq: ReadyValidIO[T],
      entries: Int = 2,
      pipe: Boolean = false,
      flow: Boolean = false): DecoupledIO[T] = {
    val q = Module(new Queue(enq.bits.cloneType, entries, pipe, flow))
    q.io.enq.valid := enq.valid // not using <> so that override is allowed
    q.io.enq.bits := enq.bits
    enq.ready := q.io.enq.ready
    TransitName(q.io.deq, q)
  }

  /** Create a queue and supply a IrrevocableIO containing the product.
    * Casting from Decoupled is safe here because we know the Queue has
    * Irrevocable semantics; we didn't want to change the return type of
    * apply() for backwards compatibility reasons.
    */
  @chiselName
  def irrevocable[T <: Data](
      enq: ReadyValidIO[T],
      entries: Int = 2,
      pipe: Boolean = false,
      flow: Boolean = false): IrrevocableIO[T] = {
    val deq = apply(enq, entries, pipe, flow)
    val irr = Wire(new IrrevocableIO(deq.bits))
    irr.bits := deq.bits
    irr.valid := deq.valid
    deq.ready := irr.ready
    irr
  }
}<|MERGE_RESOLUTION|>--- conflicted
+++ resolved
@@ -6,13 +6,7 @@
 package chisel3.util
 
 import chisel3._
-<<<<<<< HEAD
-=======
 import chisel3.internal.naming._  // can't use chisel3_ version because of compile order
-
-// TODO: remove this once we have CompileOptions threaded through the macro system.
-import chisel3.core.ExplicitCompileOptions.NotStrict
->>>>>>> 40da2786
 
 /** An I/O Bundle containing 'valid' and 'ready' signals that handshake
   * the transfer of data stored in the 'bits' subfield.
