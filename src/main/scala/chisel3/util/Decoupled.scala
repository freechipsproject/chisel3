--- conflicted
+++ resolved
@@ -21,7 +21,6 @@
   val bits  = Output(gen.chiselCloneType)
 }
 
-<<<<<<< HEAD
 object ReadyValidIO {
 
   implicit class AddMethodsToReadyValid[T<:Data](val target: ReadyValidIO[T]) extends AnyVal {
@@ -63,11 +62,6 @@
   }
 }
 
-object Decoupled {
-  /** Adds a ready-valid handshaking protocol to any interface.
-    * The standard used is that the consumer uses the flipped interface.
-    */
-=======
 /** A concrete subclass of ReadyValidIO signaling that the user expects a
   * "decoupled" interface: 'valid' indicates that the producer has
   * put valid data in 'bits', and 'ready' indicates that the consumer is ready
@@ -83,7 +77,6 @@
 object Decoupled
 {
   /** Wraps some Data with a DecoupledIO interface. */
->>>>>>> 785620b1
   def apply[T <: Data](gen: T): DecoupledIO[T] = new DecoupledIO(gen)
 
   /** Downconverts an IrrevocableIO output to a DecoupledIO, dropping guarantees of irrevocability.
@@ -101,17 +94,6 @@
 //  override def cloneType: this.type = {
 //    DeqIO(gen).asInstanceOf[this.type]
 //  }
-}
-
-/** A concrete subclass of ReadyValidIO signalling that the user expects a
-  * "decoupled" interface: 'valid' indicates that the producer has
-  * put valid data in 'bits', and 'ready' indicates that the consumer is ready
-  * to accept the data this cycle. No requirements are placed on the signalling
-  * of ready or valid.
-  */
-class DecoupledIO[+T <: Data](gen: T) extends ReadyValidIO[T](gen)
-{
-  override def cloneType: this.type = new DecoupledIO(gen).asInstanceOf[this.type]
 }
 
 /** A concrete subclass of ReadyValidIO that promises to not change
