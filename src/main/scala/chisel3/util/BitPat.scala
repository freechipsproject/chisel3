// See LICENSE for license details.

package chisel3.util

import scala.language.experimental.macros
import chisel3._
import chisel3.core.CompileOptions
import chisel3.internal.sourceinfo.{SourceInfo, SourceInfoTransform}

object BitPat {
  /** Parses a bit pattern string into (bits, mask, width).
    *
    * @return bits the literal value, with don't cares being 0
    * @return mask the mask bits, with don't cares being 0 and cares being 1
    * @return width the number of bits in the literal, including values and
    * don't cares.
    */
  private def parse(x: String): (BigInt, BigInt, Int) = {
    // Notes:
    // While Verilog Xs also handle octal and hex cases, there isn't a
    // compelling argument and no one has asked for it.
    // If ? parsing is to be exposed, the return API needs further scrutiny
    // (especially with things like mask polarity).
    require(x.head == 'b', "BitPats must be in binary and be prefixed with 'b'")
    var bits = BigInt(0)
    var mask = BigInt(0)
    for (d <- x.tail) {
      if (d != '_') {
        require("01?".contains(d), "Literal: " + x + " contains illegal character: " + d)
        mask = (mask << 1) + (if (d == '?') 0 else 1)
        bits = (bits << 1) + (if (d == '1') 1 else 0)
      }
    }
    (bits, mask, x.length - 1)
  }

  /** Creates a [[BitPat]] literal from a string.
    *
    * @param n the literal value as a string, in binary, prefixed with 'b'
    * @note legal characters are '0', '1', and '?', as well as '_' and white
    * space (which are ignored)
    */
  def apply(n: String): BitPat = {
    val (bits, mask, width) = parse(n)
    new BitPat(bits, mask, width)
  }

  /** Creates a [[BitPat]] of all don't cares of the specified bitwidth.
    *
    * @example {{{
    * val myDontCare = BitPat.dontCare(4)  // equivalent to BitPat("b????")
    * }}}
    */
  def dontCare(width: Int): BitPat = BitPat("b" + ("?" * width))

  @deprecated("Use BitPat.dontCare", "chisel3")
  def DC(width: Int): BitPat = dontCare(width)  // scalastyle:ignore method.name

  /** Allows BitPats to be used where a UInt is expected.
    *
    * @note the BitPat must not have don't care bits (will error out otherwise)
    */
  def bitPatToUInt(x: BitPat): UInt = {
    require(x.mask == (BigInt(1) << x.getWidth) - 1)
    x.value.asUInt(x.getWidth.W)
  }

  /** Allows UInts to be used where a BitPat is expected, useful for when an
    * interface is defined with BitPats but not all cases need the partial
    * matching capability.
    *
    * @note the UInt must be a literal
    */
  def apply(x: UInt): BitPat = {
    require(x.isLit)
    val len = if (x.isWidthKnown) x.getWidth else 0
    apply("b" + x.litValue.toString(2).reverse.padTo(len, "0").reverse.mkString)
  }
}

/** Bit patterns are literals with masks, used to represent values with don't
  * care bits. Equality comparisons will ignore don't care bits.
  *
  * @example {{{
  * "b10101".U === BitPat("b101??") // evaluates to true.B
  * "b10111".U === BitPat("b101??") // evaluates to true.B
  * "b10001".U === BitPat("b101??") // evaluates to false.B
  * }}}
  */
sealed class BitPat(val value: BigInt, val mask: BigInt, width: Int) {
  def getWidth: Int = width
  def === (that: UInt): Bool = macro SourceInfoTransform.thatArg
  def =/= (that: UInt): Bool = macro SourceInfoTransform.thatArg
  @deprecated("Use '=/=', which avoids potential precedence problems", "chisel3")
  def != (that: UInt): Bool = macro SourceInfoTransform.thatArg

<<<<<<< HEAD
  def do_=== (that: UInt)  // scalastyle:ignore method.name
      (implicit sourceInfo: SourceInfo, compileOptions: CompileOptions): Bool = value.asUInt === (that & mask.asUInt)
  def do_=/= (that: UInt)  // scalastyle:ignore method.name
      (implicit sourceInfo: SourceInfo, compileOptions: CompileOptions): Bool = !(this === that)
  def do_!= (that: UInt)  // scalastyle:ignore method.name
      (implicit sourceInfo: SourceInfo, compileOptions: CompileOptions): Bool = this =/= that
=======
  def do_=== (that: UInt)(implicit sourceInfo: SourceInfo, compileOptions: CompileOptions): Bool = {    // scalastyle:ignore method.name
    value.asUInt === (that & mask.asUInt)
  }
  def do_=/= (that: UInt)(implicit sourceInfo: SourceInfo, compileOptions: CompileOptions): Bool = {    // scalastyle:ignore method.name
    !(this === that)
  }
  def do_!= (that: UInt)(implicit sourceInfo: SourceInfo, compileOptions: CompileOptions): Bool = {        // scalastyle:ignore method.name
    this =/= that
  }
>>>>>>> 90e775b1
}<|MERGE_RESOLUTION|>--- conflicted
+++ resolved
@@ -94,22 +94,16 @@
   @deprecated("Use '=/=', which avoids potential precedence problems", "chisel3")
   def != (that: UInt): Bool = macro SourceInfoTransform.thatArg
 
-<<<<<<< HEAD
   def do_=== (that: UInt)  // scalastyle:ignore method.name
-      (implicit sourceInfo: SourceInfo, compileOptions: CompileOptions): Bool = value.asUInt === (that & mask.asUInt)
-  def do_=/= (that: UInt)  // scalastyle:ignore method.name
-      (implicit sourceInfo: SourceInfo, compileOptions: CompileOptions): Bool = !(this === that)
-  def do_!= (that: UInt)  // scalastyle:ignore method.name
-      (implicit sourceInfo: SourceInfo, compileOptions: CompileOptions): Bool = this =/= that
-=======
-  def do_=== (that: UInt)(implicit sourceInfo: SourceInfo, compileOptions: CompileOptions): Bool = {    // scalastyle:ignore method.name
+      (implicit sourceInfo: SourceInfo, compileOptions: CompileOptions): Bool = {
     value.asUInt === (that & mask.asUInt)
   }
-  def do_=/= (that: UInt)(implicit sourceInfo: SourceInfo, compileOptions: CompileOptions): Bool = {    // scalastyle:ignore method.name
+  def do_=/= (that: UInt)  // scalastyle:ignore method.name
+      (implicit sourceInfo: SourceInfo, compileOptions: CompileOptions): Bool = {
     !(this === that)
   }
-  def do_!= (that: UInt)(implicit sourceInfo: SourceInfo, compileOptions: CompileOptions): Bool = {        // scalastyle:ignore method.name
+  def do_!= (that: UInt)  // scalastyle:ignore method.name
+      (implicit sourceInfo: SourceInfo, compileOptions: CompileOptions): Bool = {
     this =/= that
   }
->>>>>>> 90e775b1
 }