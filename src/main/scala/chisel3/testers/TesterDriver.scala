// See LICENSE for license details.

package chisel3.testers

import chisel3._
import java.io._

import firrtl.{Driver => _, _}
import firrtl.util.BackendCompilationUtilities

object TesterDriver extends BackendCompilationUtilities {

  /**
    * like 'firrtlToVerilog' except it runs the process inside the same JVM
    *
    * @param prefix basename of the file
    * @param dir    directory where file lives
    * @return       true if compiler completed successfully
    */
  def compileFirrtlToVerilog(prefix: String, dir: File): Boolean = {
    val optionsManager = new ExecutionOptionsManager("chisel3") with HasChiselExecutionOptions with HasFirrtlOptions {
      commonOptions = CommonOptions(topName = prefix, targetDirName = dir.getAbsolutePath)
      firrtlOptions = FirrtlExecutionOptions(compilerName = "verilog")
    }

    firrtl.Driver.execute(optionsManager) match {
      case _: FirrtlExecutionSuccess => true
      case _: FirrtlExecutionFailure => false
    }
  }

  /** For use with modules that should successfully be elaborated by the
    * frontend, and which can be turned into executables with assertions. */
  def execute(t: () => BasicTester,
              additionalVResources: Seq[String] = Seq()): Boolean = {
    // Invoke the chisel compiler to get the circuit's IR
    val circuit = Driver.elaborate(finishWrapper(t))

    // Set up a bunch of file handlers based on a random temp filename,
    // plus the quirks of Verilator's naming conventions
    val target = circuit.name

    val path = createTempDirectory(target)
    val fname = new File(path, target)

    // For now, dump the IR out to a file
    Driver.dumpFirrtl(circuit, Some(new File(fname.toString + ".fir")))

    // Copy CPP harness and other Verilog sources from resources into files
    val cppHarness =  new File(path, "top.cpp")
    copyResourceToFile("/top.cpp", cppHarness)
    val additionalVFiles = additionalVResources.map((name: String) => {
      val mangledResourceName = name.replace("/", "_")
      val out = new File(path, mangledResourceName)
      copyResourceToFile(name, out)
      out
    })

<<<<<<< HEAD
    if(runFirrtlasProcess) {
      // Use sys.Process to invoke a bunch of backend stuff, then run the resulting exe
      if ((firrtlToVerilog(target, path) #&&
        verilogToCpp(target, path, additionalVFiles, cppHarness) #&&
          cppToExe(target, path)).! == 0) {
        executeExpectingSuccess(target, path)
      } else {
        false
      }
    }
    else {
      // Compile firrtl
      if (!compileFirrtlToVerilog(target, path)) {
        return false
      }
      // Use sys.Process to invoke a bunch of backend stuff, then run the resulting exe
      if ((verilogToCpp(target, path, additionalVFiles, cppHarness) #&&
          cppToExe(target, path)).! == 0) {
        executeExpectingSuccess(target, path)
      } else {
        false
      }
=======
    // Compile firrtl
    if (!compileFirrtlToVerilog(target, path)) {
      return false
    }
    // Use sys.Process to invoke a bunch of backend stuff, then run the resulting exe
    if ((verilogToCpp(target, target, path, additionalVFiles, cppHarness) #&&
        cppToExe(target, path)).! == 0) {
      executeExpectingSuccess(target, path)
    } else {
      false
>>>>>>> ba568946
    }
  }
  /**
    * Calls the finish method of an BasicTester or a class that extends it.
    * The finish method is a hook for code that augments the circuit built in the constructor.
    */
  def finishWrapper(test: () => BasicTester): () => BasicTester = {
    () => {
      val tester = test()
      tester.finish()
      tester
    }
  }
}<|MERGE_RESOLUTION|>--- conflicted
+++ resolved
@@ -9,25 +9,6 @@
 import firrtl.util.BackendCompilationUtilities
 
 object TesterDriver extends BackendCompilationUtilities {
-
-  /**
-    * like 'firrtlToVerilog' except it runs the process inside the same JVM
-    *
-    * @param prefix basename of the file
-    * @param dir    directory where file lives
-    * @return       true if compiler completed successfully
-    */
-  def compileFirrtlToVerilog(prefix: String, dir: File): Boolean = {
-    val optionsManager = new ExecutionOptionsManager("chisel3") with HasChiselExecutionOptions with HasFirrtlOptions {
-      commonOptions = CommonOptions(topName = prefix, targetDirName = dir.getAbsolutePath)
-      firrtlOptions = FirrtlExecutionOptions(compilerName = "verilog")
-    }
-
-    firrtl.Driver.execute(optionsManager) match {
-      case _: FirrtlExecutionSuccess => true
-      case _: FirrtlExecutionFailure => false
-    }
-  }
 
   /** For use with modules that should successfully be elaborated by the
     * frontend, and which can be turned into executables with assertions. */
@@ -56,41 +37,16 @@
       out
     })
 
-<<<<<<< HEAD
-    if(runFirrtlasProcess) {
-      // Use sys.Process to invoke a bunch of backend stuff, then run the resulting exe
-      if ((firrtlToVerilog(target, path) #&&
-        verilogToCpp(target, path, additionalVFiles, cppHarness) #&&
-          cppToExe(target, path)).! == 0) {
-        executeExpectingSuccess(target, path)
-      } else {
-        false
-      }
-    }
-    else {
-      // Compile firrtl
-      if (!compileFirrtlToVerilog(target, path)) {
-        return false
-      }
-      // Use sys.Process to invoke a bunch of backend stuff, then run the resulting exe
-      if ((verilogToCpp(target, path, additionalVFiles, cppHarness) #&&
-          cppToExe(target, path)).! == 0) {
-        executeExpectingSuccess(target, path)
-      } else {
-        false
-      }
-=======
     // Compile firrtl
     if (!compileFirrtlToVerilog(target, path)) {
       return false
     }
     // Use sys.Process to invoke a bunch of backend stuff, then run the resulting exe
-    if ((verilogToCpp(target, target, path, additionalVFiles, cppHarness) #&&
+    if ((verilogToCpp(target, path, additionalVFiles, cppHarness) #&&
         cppToExe(target, path)).! == 0) {
       executeExpectingSuccess(target, path)
     } else {
       false
->>>>>>> ba568946
     }
   }
   /**
