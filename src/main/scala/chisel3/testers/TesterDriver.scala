// See LICENSE for license details.

package chisel3.testers

import chisel3._
import java.io._

import chisel3.aop.Aspect
import chisel3.experimental.RunFirrtlTransform
import chisel3.stage.phases.{AspectPhase, Convert, Elaborate, Emitter}
import chisel3.stage.{
  ChiselCircuitAnnotation,
  ChiselGeneratorAnnotation,
  ChiselOutputFileAnnotation,
  ChiselStage,
  DesignAnnotation
}
import firrtl.{Driver => _, _}
import firrtl.options.{Dependency, Phase, PhaseManager}
import firrtl.stage.{FirrtlCircuitAnnotation, FirrtlStage}
import firrtl.transforms.BlackBoxSourceHelper.writeResourceToDirectory

object TesterDriver extends BackendCompilationUtilities {

  /** Set the target directory to the name of the top module after elaboration */
  final class AddImplicitTesterDirectory extends Phase {
    override def prerequisites = Seq(Dependency[Elaborate])
    override def optionalPrerequisites = Seq.empty
    override def optionalPrerequisiteOf = Seq(Dependency[Emitter])
    override def invalidates(a: Phase) = false

    override def transform(a: AnnotationSeq) = a.flatMap {
      case a@ ChiselCircuitAnnotation(circuit) =>
        Seq(a, TargetDirAnnotation(
              firrtl.util.BackendCompilationUtilities.createTestDirectory(circuit.name)
                .getAbsolutePath
                .toString))
      case a => Seq(a)
    }
  }

  /** For use with modules that should successfully be elaborated by the
    * frontend, and which can be turned into executables with assertions. */
  def execute(t: () => BasicTester,
              additionalVResources: Seq[String] = Seq(),
              annotations: AnnotationSeq = Seq()
             ): Boolean = {
<<<<<<< HEAD
    val pm = new PhaseManager(
      targets = Seq(Dependency[AddImplicitTesterDirectory],
                    Dependency[Emitter],
                    Dependency[Convert]))
=======
    // Invoke the chisel compiler to get the circuit's IR
    val (circuit, dut) = new chisel3.stage.ChiselGeneratorAnnotation(finishWrapper(t)).elaborate(Nil).toSeq match {
      case Seq(ChiselCircuitAnnotation(cir), d:DesignAnnotation[_]) => (cir, d)
    }

    // Set up a bunch of file handlers based on a random temp filename,
    // plus the quirks of Verilator's naming conventions
    val target = circuit.name
>>>>>>> 2fda8d58

    val annotationsx = pm.transform(ChiselGeneratorAnnotation(t) +: annotations)

    val target: String = annotationsx.collectFirst { case FirrtlCircuitAnnotation(cir) => cir.main }.get
    val path = annotationsx.collectFirst { case TargetDirAnnotation(dir) => dir }.map(new File(_)).get

    // Copy CPP harness and other Verilog sources from resources into files
    val cppHarness =  new File(path, "top.cpp")
    copyResourceToFile("/chisel3/top.cpp", cppHarness)
    // NOTE: firrtl.Driver.execute() may end up copying these same resources in its BlackBoxSourceHelper code.
    // As long as the same names are used for the output files, and we avoid including duplicate files
    //  in BackendCompilationUtilities.verilogToCpp(), we should be okay.
    // To that end, we use the same method to write the resource to the target directory.
    val additionalVFiles = additionalVResources.map((name: String) => {
      writeResourceToDirectory(name, path)
    })

    (new FirrtlStage).execute(Array("--compiler", "verilog"), annotationsx)

    // Use sys.Process to invoke a bunch of backend stuff, then run the resulting exe
    if ((verilogToCpp(target, path, additionalVFiles, cppHarness) #&&
        cppToExe(target, path)).! == 0) {
      executeExpectingSuccess(target, path)
    } else {
      false
    }
  }
  /**
    * Calls the finish method of an BasicTester or a class that extends it.
    * The finish method is a hook for code that augments the circuit built in the constructor.
    */
  def finishWrapper(test: () => BasicTester): () => BasicTester = {
    () => {
      val tester = test()
      tester.finish()
      tester
    }
  }
}<|MERGE_RESOLUTION|>--- conflicted
+++ resolved
@@ -45,21 +45,20 @@
               additionalVResources: Seq[String] = Seq(),
               annotations: AnnotationSeq = Seq()
              ): Boolean = {
-<<<<<<< HEAD
     val pm = new PhaseManager(
       targets = Seq(Dependency[AddImplicitTesterDirectory],
                     Dependency[Emitter],
                     Dependency[Convert]))
-=======
-    // Invoke the chisel compiler to get the circuit's IR
-    val (circuit, dut) = new chisel3.stage.ChiselGeneratorAnnotation(finishWrapper(t)).elaborate(Nil).toSeq match {
-      case Seq(ChiselCircuitAnnotation(cir), d:DesignAnnotation[_]) => (cir, d)
-    }
-
-    // Set up a bunch of file handlers based on a random temp filename,
-    // plus the quirks of Verilator's naming conventions
-    val target = circuit.name
->>>>>>> 2fda8d58
+//=======
+//    // Invoke the chisel compiler to get the circuit's IR
+//    val (circuit, dut) = new chisel3.stage.ChiselGeneratorAnnotation(finishWrapper(t)).elaborate(Nil).toSeq match {
+//      case Seq(ChiselCircuitAnnotation(cir), d:DesignAnnotation[_]) => (cir, d)
+//    }
+//
+//    // Set up a bunch of file handlers based on a random temp filename,
+//    // plus the quirks of Verilator's naming conventions
+//    val target = circuit.name
+//>>>>>>> 2fda8d58f26d3042bfa397ce4f7c6f158e99ca2a
 
     val annotationsx = pm.transform(ChiselGeneratorAnnotation(t) +: annotations)
 
