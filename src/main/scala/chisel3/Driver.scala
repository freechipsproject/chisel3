--- conflicted
+++ resolved
@@ -192,11 +192,7 @@
           ce.printStackTrace(new PrintWriter(sw))
           sw.toString
         }
-<<<<<<< HEAD
-        stackTrace.lines.foreach(line => println(s"${ErrorLog.errTag} $line")) // scalastyle:ignore regex
-=======
-        Predef.augmentString(stackTrace).lines.foreach(line => println(s"${ErrorLog.errTag} $line"))
->>>>>>> 9a0ce227
+        Predef.augmentString(stackTrace).lines.foreach(line => println(s"${ErrorLog.errTag} $line")) // scalastyle:ignore regex
         None
     }
 
