--- conflicted
+++ resolved
@@ -3,29 +3,17 @@
 package chisel3
 
 import chisel3.internal.ErrorLog
-import chisel3.internal.firrtl._
 import chisel3.experimental.{RawModule, RunFirrtlTransform}
-<<<<<<< HEAD
-import java.io._
 import internal.firrtl._
 import firrtl._
-import firrtl.annotations.{Annotation, JsonProtocol}
-import firrtl.util.{BackendCompilationUtilities => FirrtlBackendCompilationUtilities}
-import chisel3.core.AdditionalTransforms
-import net.jcazevedo.moultingyaml._
-import _root_.firrtl.annotations.AnnotationYamlProtocol._
-=======
-import chisel3.stage.{ChiselCircuitAnnotation, ChiselGeneratorAnnotation, ChiselStage, ChiselExecutionResultView}
-import chisel3.stage.phases.DriverCompatibility
-
-import java.io._
-
-import firrtl._
-import firrtl.annotations.JsonProtocol
 import firrtl.options.Phase
 import firrtl.options.Viewer.view
+import firrtl.annotations.JsonProtocol
 import firrtl.util.{BackendCompilationUtilities => FirrtlBackendCompilationUtilities}
->>>>>>> ae740cad
+import chisel3.stage.{ChiselGeneratorAnnotation, ChiselStage, ChiselExecutionResultView}
+import chisel3.stage.phases.DriverCompatibility
+
+import java.io._
 
 
 /**
@@ -245,65 +233,7 @@
         annos
     }
 
-<<<<<<< HEAD
-    circuitOpt.map { circuit =>
-      // this little hack let's us set the topName with the circuit name if it has not been set from args
-      optionsManager.setTopNameIfNotSet(circuit.name)
-
-      val firrtlOptions = optionsManager.firrtlOptions
-      val chiselOptions = optionsManager.chiselOptions
-
-      val firrtlCircuit = Converter.convert(circuit)
-
-      // Still emit to leave an artifact (and because this always has been the behavior)
-      val firrtlString = Driver.emit(circuit)
-      val firrtlFileName = firrtlOptions.getInputFileName(optionsManager)
-      val firrtlFile = new File(firrtlFileName)
-
-      val w = new FileWriter(firrtlFile)
-      w.write(firrtlString)
-      w.close()
-
-      // Emit the annotations because it has always been the behavior
-      val annotationFile = new File(optionsManager.getBuildFileName("anno.json"))
-      val af = new FileWriter(annotationFile)
-      val firrtlAnnos = circuit.annotations.map(_.toFirrtl)
-      // For now, don't serialize DesignAnnotation, until phase/stage is merged
-      af.write(JsonProtocol.serialize(firrtlAnnos.filterNot(_.isInstanceOf[core.DesignAnnotation[_]])))
-      af.close()
-
-      /** Find the set of transform classes associated with annotations then
-        * instantiate an instance of each transform
-        * @note Annotations targeting firrtl.Transform will not result in any
-        *   transform being instantiated
-        */
-      val transforms = circuit.annotations
-                         .flatMap {
-                           case anno: AdditionalTransforms => anno.getTransformClasses
-                           case anno: RunFirrtlTransform => Seq(anno.transformClass)
-                           case _ => Nil
-                         }.distinct
-                         .filterNot(_ == classOf[firrtl.Transform])
-                         .map { transformClass: Class[_ <: Transform] =>
-                           transformClass.newInstance()
-                         }
-      /* This passes the firrtl source and annotations directly to firrtl */
-      optionsManager.firrtlOptions = optionsManager.firrtlOptions.copy(
-        firrtlCircuit = Some(firrtlCircuit),
-        annotations = optionsManager.firrtlOptions.annotations ++ firrtlAnnos,
-        customTransforms = optionsManager.firrtlOptions.customTransforms ++ transforms.toList)
-
-      val firrtlExecutionResult = if(chiselOptions.runFirrtlCompiler) {
-        Some(firrtl.Driver.execute(optionsManager))
-      }
-      else {
-        None
-      }
-      ChiselExecutionSuccess(Some(circuit), firrtlString, firrtlExecutionResult)
-    }.getOrElse(ChiselExecutionFailure("could not elaborate circuit"))
-=======
     view[ChiselExecutionResult](annosx)
->>>>>>> ae740cad
   }
 
   /**
