// See LICENSE for license details.

package chiselTests

import Chisel._
import org.scalatest._
import org.scalatest.prop._
import Chisel.testers.BasicTester

class BitwiseOpsTester(w: Int, _a: Int, _b: Int) extends BasicTester {
  io.done := Bool(true)
  val mask = (1 << w) - 1
  val a = UInt(_a) 
  val b = UInt(_b)
  when(~a != UInt(mask & ~_a)) { io.error := UInt(1) }
  when((a & b) != UInt(mask & (_a & _b))) { io.error := UInt(2) }
  when((a | b)  != UInt(mask & (_a | _b))) { io.error := UInt(3) }
  when((a ^ b) != UInt(mask & (_a ^ _b))) { io.error := UInt(4) }
}

<<<<<<< HEAD
class BitwiseOpsSpec extends ChiselPropSpec {
=======
  class BitwiseOpsTester(w: Int, _a: Int, _b: Int) extends BasicTester {
    io.done := Bool(true)
    val mask = (1 << w) - 1
    val a = UInt(_a)
    val b = UInt(_b)
    when(~a != UInt(mask & ~_a)) { io.error := UInt(1) }
    when((a & b) != UInt(mask & (_a & _b))) { io.error := UInt(2) }
    when((a | b)  != UInt(mask & (_a | _b))) { io.error := UInt(3) }
    when((a ^ b) != UInt(mask & (_a ^ _b))) { io.error := UInt(4) }
  }
>>>>>>> 23d15d16

  property("All bit-wise ops should return the correct result") {
    forAll(safeUIntPair) { case(w: Int, a: Int, b: Int) =>
      assert(execute{ new BitwiseOpsTester(w, a, b) })
    }
  }
}<|MERGE_RESOLUTION|>--- conflicted
+++ resolved
@@ -10,7 +10,7 @@
 class BitwiseOpsTester(w: Int, _a: Int, _b: Int) extends BasicTester {
   io.done := Bool(true)
   val mask = (1 << w) - 1
-  val a = UInt(_a) 
+  val a = UInt(_a)
   val b = UInt(_b)
   when(~a != UInt(mask & ~_a)) { io.error := UInt(1) }
   when((a & b) != UInt(mask & (_a & _b))) { io.error := UInt(2) }
@@ -18,20 +18,7 @@
   when((a ^ b) != UInt(mask & (_a ^ _b))) { io.error := UInt(4) }
 }
 
-<<<<<<< HEAD
 class BitwiseOpsSpec extends ChiselPropSpec {
-=======
-  class BitwiseOpsTester(w: Int, _a: Int, _b: Int) extends BasicTester {
-    io.done := Bool(true)
-    val mask = (1 << w) - 1
-    val a = UInt(_a)
-    val b = UInt(_b)
-    when(~a != UInt(mask & ~_a)) { io.error := UInt(1) }
-    when((a & b) != UInt(mask & (_a & _b))) { io.error := UInt(2) }
-    when((a | b)  != UInt(mask & (_a | _b))) { io.error := UInt(3) }
-    when((a ^ b) != UInt(mask & (_a ^ _b))) { io.error := UInt(4) }
-  }
->>>>>>> 23d15d16
 
   property("All bit-wise ops should return the correct result") {
     forAll(safeUIntPair) { case(w: Int, a: Int, b: Int) =>
