// See LICENSE for license details.

package chiselTests

import Chisel._
import org.scalatest._
import org.scalatest.prop._
import Chisel.testers.BasicTester

class ValueTester(w: Int, values: List[Int]) extends BasicTester {
  io.done := Bool(true)
  val v = Vec(values.map(UInt(_, width = w))) // TODO: does this need a Wire? Why no error?
  io.error := v.zip(values).map { case(a,b) => 
    a != UInt(b)
  }.foldLeft(UInt(0))(_##_)
}

class TabulateTester(n: Int) extends BasicTester {
  io.done := Bool(true)
  val v = Vec(Range(0, n).map(i => UInt(i * 2)))
  val x = Vec(Array.tabulate(n){ i => UInt(i * 2) })
  val u = Vec.tabulate(n)(i => UInt(i*2))
  when(v.toBits != x.toBits) { io.error := UInt(1) }
  when(v.toBits != u.toBits) { io.error := UInt(2) }
  when(x.toBits != u.toBits) { io.error := UInt(3) }
}

class ShiftRegisterTester(n: Int) extends BasicTester {
  val (cnt, wrap) = Counter(Bool(true), n*2)
  when(wrap) { io.done := Bool(true) }

  val shifter = Vec(Reg(UInt(width = log2Up(n))), n)
  (shifter, shifter drop 1).zipped.foreach(_ := _)
  shifter(n-1) := cnt
  val expected = cnt - UInt(n)
  when(cnt >= UInt(n) && expected != shifter(0)) { io.done := Bool(true); io.error := expected }
}

<<<<<<< HEAD
class VecSpec extends ChiselPropSpec {
=======
  class ValueTester(w: Int, values: List[Int]) extends BasicTester {
    io.done := Bool(true)
    val v = Vec(values.map(UInt(_, width = w))) // TODO: does this need a Wire? Why no error?
    io.error := v.zip(values).map { case(a,b) =>
      a != UInt(b)
    }.foldLeft(UInt(0))(_##_)
  }
>>>>>>> 23d15d16

  property("Vecs should be assignable") {
    forAll(safeUIntN(8)) { case(w: Int, v: List[Int]) =>
      assert(execute{ new ValueTester(w, v) })
    }
  }

  property("Vecs should tabulate correctly") {
    forAll(smallPosInts) { (n: Int) => assert(execute{ new TabulateTester(n) }) }
  }

  property("Vecs of regs should be usable as shift registers") {
    forAll(smallPosInts) { (n: Int) => assert(execute{ new ShiftRegisterTester(n) }) }
  }
}<|MERGE_RESOLUTION|>--- conflicted
+++ resolved
@@ -10,7 +10,7 @@
 class ValueTester(w: Int, values: List[Int]) extends BasicTester {
   io.done := Bool(true)
   val v = Vec(values.map(UInt(_, width = w))) // TODO: does this need a Wire? Why no error?
-  io.error := v.zip(values).map { case(a,b) => 
+  io.error := v.zip(values).map { case(a,b) =>
     a != UInt(b)
   }.foldLeft(UInt(0))(_##_)
 }
@@ -36,17 +36,7 @@
   when(cnt >= UInt(n) && expected != shifter(0)) { io.done := Bool(true); io.error := expected }
 }
 
-<<<<<<< HEAD
 class VecSpec extends ChiselPropSpec {
-=======
-  class ValueTester(w: Int, values: List[Int]) extends BasicTester {
-    io.done := Bool(true)
-    val v = Vec(values.map(UInt(_, width = w))) // TODO: does this need a Wire? Why no error?
-    io.error := v.zip(values).map { case(a,b) =>
-      a != UInt(b)
-    }.foldLeft(UInt(0))(_##_)
-  }
->>>>>>> 23d15d16
 
   property("Vecs should be assignable") {
     forAll(safeUIntN(8)) { case(w: Int, v: List[Int]) =>
