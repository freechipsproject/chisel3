// See LICENSE for license details.

package chiselTests

import chisel3._
import chisel3.experimental.{withClockAndReset, withClock, withReset}
import chisel3.util.Counter
import chisel3.testers.BasicTester

/** Multi-clock test of a Reg using a different clock via withClock */
class ClockDividerTest extends BasicTester {
  val cDiv = RegInit(true.B) // start with falling edge to simplify clock relationship assert
  cDiv := !cDiv
  val clock2 = cDiv.asClock

  val reg1 = RegInit(0.U(8.W))
  reg1 := reg1 + 1.U
  val reg2 = withClock(clock2) { RegInit(0.U(8.W)) }
  reg2 := reg2 + 1.U

  when (reg1 < 10.U) {
    assert(reg2 === reg1 / 2.U) // 1:2 clock relationship
  }

  when (reg1 === 10.U) {
    stop()
  }
}

class MultiClockSubModuleTest extends BasicTester {
  class SubModule extends Module {
    val io = IO(new Bundle {
      val out = Output(UInt())
    })
    val (cycle, _) = Counter(true.B, 10)
    io.out := cycle
  }

  val (cycle, done) = Counter(true.B, 10)
  val cDiv = RegInit(true.B) // start with falling edge to simplify clock relationship assert
  cDiv := !cDiv

  val otherClock = cDiv.asClock
  val otherReset = cycle < 3.U

  val inst = withClockAndReset(otherClock, otherReset) { Module(new SubModule) }

  when (done) {
    // The counter in inst should come out of reset later and increment at half speed
    assert(inst.io.out === 3.U)
    stop()
  }
}

/** Test withReset changing the reset of a Reg */
class WithResetTest extends BasicTester {
<<<<<<< HEAD
  val reset2 = WireInit(false.B)
  val reg = withReset(reset2 || reset) { RegInit(0.U(8.W)) }
=======
  val reset2 = Wire(init = false.B)
  val reg = withReset(reset2 || reset.toBool) { RegInit(0.U(8.W)) }
>>>>>>> 802cfc44
  reg := reg + 1.U

  val (cycle, done) = Counter(true.B, 10)
  when (cycle < 7.U) {
    assert(reg === cycle)
  } .elsewhen (cycle === 7.U) {
    reset2 := true.B
  } .elsewhen (cycle === 8.U) {
    assert(reg === 0.U)
  }
  when (done) { stop() }
}

/** Test Mem ports with different clocks */
class MultiClockMemTest extends BasicTester {
  val cDiv = RegInit(true.B)
  cDiv := !cDiv
  val clock2 = cDiv.asClock

  val mem = Mem(8, UInt(32.W))

  val (cycle, done) = Counter(true.B, 20)

  // Write port 1 walks through writing 123
  val waddr = RegInit(0.U(3.W))
  waddr := waddr + 1.U
  when (cycle < 8.U) {
    mem(waddr) := 123.U
  }

  val raddr = waddr - 1.U
  val rdata = mem(raddr)

  // Check each write from write port 1
  when (cycle > 0.U && cycle < 9.U) {
    assert(rdata === 123.U)
  }

  // Write port 2 walks through writing 456 on 2nd time through
  withClock(clock2) {
    when (cycle >= 8.U && cycle < 16.U) {
      mem(waddr) := 456.U // write 456 to different address
    }
  }

  // Check that every even address gets 456
  when (cycle > 8.U && cycle < 17.U) {
    when (raddr % 2.U === 0.U) {
      assert(rdata === 456.U)
    } .otherwise {
      assert(rdata === 123.U)
    }
  }

  when (done) { stop() }
}

class MultiClockSpec extends ChiselFlatSpec {

  "withClock" should "scope the clock of registers" in {
    assertTesterPasses(new ClockDividerTest)
  }

  it should "scope ports of memories" in {
    assertTesterPasses(new MultiClockMemTest)
  }

  it should "return like a normal Scala block" in {
    elaborate(new BasicTester {
      assert(withClock(this.clock) { 5 } == 5)
    })
  }

  "withReset" should "scope the reset of registers" in {
    assertTesterPasses(new WithResetTest)
  }

  it should "scope the clock and reset of Modules" in {
    assertTesterPasses(new MultiClockSubModuleTest)
  }

  it should "return like a normal Scala block" in {
    elaborate(new BasicTester {
      assert(withReset(this.reset) { 5 } == 5)
    })
  }

  "withClockAndReset" should "return like a normal Scala block" in {
    elaborate(new BasicTester {
      assert(withClockAndReset(this.clock, this.reset) { 5 } == 5)
    })
  }

  it should "scope the clocks and resets of asserts" in {
    // Check that assert can fire
    assertTesterFails(new BasicTester {
      withClockAndReset(clock, reset) {
        chisel3.assert(0.U === 1.U)
      }
      val (_, done) = Counter(true.B, 2)
      when (done) { stop() }
    })
    // Check that reset will block
    assertTesterPasses(new BasicTester {
      withClockAndReset(clock, true.B) {
        chisel3.assert(0.U === 1.U)
      }
      val (_, done) = Counter(true.B, 2)
      when (done) { stop() }
    })
    // Check that no rising edge will block
    assertTesterPasses(new BasicTester {
      withClockAndReset(false.B.asClock, reset) {
        chisel3.assert(0.U === 1.U)
      }
      val (_, done) = Counter(true.B, 2)
      when (done) { stop() }
    })
  }
}<|MERGE_RESOLUTION|>--- conflicted
+++ resolved
@@ -54,13 +54,8 @@
 
 /** Test withReset changing the reset of a Reg */
 class WithResetTest extends BasicTester {
-<<<<<<< HEAD
   val reset2 = WireInit(false.B)
-  val reg = withReset(reset2 || reset) { RegInit(0.U(8.W)) }
-=======
-  val reset2 = Wire(init = false.B)
   val reg = withReset(reset2 || reset.toBool) { RegInit(0.U(8.W)) }
->>>>>>> 802cfc44
   reg := reg + 1.U
 
   val (cycle, done) = Counter(true.B, 10)
