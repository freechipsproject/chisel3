--- conflicted
+++ resolved
@@ -428,7 +428,6 @@
 
 class StrongEnumAnnotationSpec extends FreeSpec with Matchers {
   import chisel3.experimental.EnumAnnotations._
-<<<<<<< HEAD
   import firrtl.annotations.{ComponentName, Annotation}
 
   val enumExampleName = "EnumExample"
@@ -462,6 +461,7 @@
     CorrectVecAnno("bund.inner_bundle1.v", enumExampleName, Set())
   )
 
+  // scalastyle:off regex
   def printAnnos(annos: Seq[Annotation]) {
     println("Enum definitions:")
     annos.foreach {
@@ -472,57 +472,6 @@
     annos.foreach{
       case EnumComponentAnnotation(target, enumTypeName) => println(s"\t$target => $enumTypeName")
       case _ =>
-=======
-  import firrtl.annotations.ComponentName
-
-  ignore should "Test that strong enums annotate themselves appropriately" in {
-
-    // scalastyle:off regex
-    def test(): Assertion = {// scalastyle:ignore cyclomatic.complexity
-      Driver.execute(Array("--target-dir", "test_run_dir"), () => new StrongEnumFSM) match {
-        case ChiselExecutionSuccess(Some(circuit), emitted, _) =>
-          val annos = circuit.annotations.map(_.toFirrtl)
-
-          val enumDefAnnos = annos.collect { case a: EnumDefAnnotation => a }
-          val enumCompAnnos = annos.collect { case a: EnumComponentAnnotation => a }
-
-          // Print the annotations out onto the screen
-          println("Enum definitions:")
-          enumDefAnnos.foreach {
-            case EnumDefAnnotation(enumTypeName, definition) => println(s"\t$enumTypeName: $definition")
-          }
-          println("Enum components:")
-          enumCompAnnos.foreach{
-            case EnumComponentAnnotation(target, enumTypeName) => println(s"\t$target => $enumTypeName")
-          }
-
-          // Check that the global annotation is correct
-          enumDefAnnos.exists {
-            case EnumDefAnnotation(name, map) =>
-              name.endsWith("State") &&
-                map.size == StrongEnumFSM.State.correct_annotation_map.size &&
-                map.forall {
-                  case (k, v) =>
-                    val correctValue = StrongEnumFSM.State.correct_annotation_map(k)
-                    correctValue == v
-                }
-            case _ => false
-          } should be(true)
-
-          // Check that the component annotations are correct
-          enumCompAnnos.count {
-            case EnumComponentAnnotation(target, enumName) =>
-              val ComponentName(targetName, _) = target
-              (targetName == "state" && enumName.endsWith("State")) ||
-                (targetName == "io.state" && enumName.endsWith("State"))
-            case _ => false
-          } should be(2)
-
-        case _ =>
-          assert(false)
-      }
-      // scalastyle:on regex
->>>>>>> 55741318
     }
     println("Enum vecs:")
     annos.foreach{
@@ -530,6 +479,7 @@
       case _ =>
     }
   }
+  // scalastyle:on regex
 
   def isCorrect(anno: EnumDefAnnotation, correct: CorrectDefAnno): Boolean = {
     (anno.typeName == correct.typeName ||
@@ -542,7 +492,7 @@
       case ComponentName(name, _) => name == correct.targetName
       case _ => throw new Exception("Unknown target type in EnumComponentAnnotation")
     }) &&
-      (anno.typeName == correct.typeName || anno.typeName.endsWith("." + correct.typeName))
+      (anno.enumTypeName == correct.typeName || anno.enumTypeName.endsWith("." + correct.typeName))
   }
 
   def isCorrect(anno: EnumVecAnnotation, correct: CorrectVecAnno): Boolean = {
